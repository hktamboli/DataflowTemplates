/*
 * Copyright (C) 2021 Google LLC
 *
 * Licensed under the Apache License, Version 2.0 (the "License"); you may not
 * use this file except in compliance with the License. You may obtain a copy of
 * the License at
 *
 *   http://www.apache.org/licenses/LICENSE-2.0
 *
 * Unless required by applicable law or agreed to in writing, software
 * distributed under the License is distributed on an "AS IS" BASIS, WITHOUT
 * WARRANTIES OR CONDITIONS OF ANY KIND, either express or implied. See the
 * License for the specific language governing permissions and limitations under
 * the License.
 */
package com.google.cloud.teleport.v2.neo4j.database;

import com.google.cloud.teleport.v2.neo4j.model.connection.ConnectionParams;
import com.google.cloud.teleport.v2.neo4j.telemetry.Neo4jTelemetry;
import com.google.common.annotations.VisibleForTesting;
import java.io.Serializable;
import java.util.Collections;
import java.util.Map;
import java.util.function.Supplier;
import org.apache.commons.lang3.StringUtils;
import org.neo4j.driver.Config;
import org.neo4j.driver.Driver;
import org.neo4j.driver.GraphDatabase;
import org.neo4j.driver.Session;
import org.neo4j.driver.SessionConfig;
import org.neo4j.driver.TransactionConfig;
import org.neo4j.driver.TransactionWork;
import org.slf4j.Logger;
import org.slf4j.LoggerFactory;

/** Neo4j connection helper object wraps Neo4j java APIs. */
public class Neo4jConnection implements AutoCloseable, Serializable {

  private static final Logger LOG = LoggerFactory.getLogger(Neo4jConnection.class);
  private final Supplier<Driver> driverSupplier;
  private final String database;
  private Driver driver;
  private Session session;

  /** Constructor. */
  public Neo4jConnection(ConnectionParams settings, String templateVersion) {
    this(
        settings.getDatabase(),
        () ->
            GraphDatabase.driver(
                settings.getServerUrl(),
                settings.asAuthToken(),
                Config.builder().withUserAgent(Neo4jTelemetry.userAgent(templateVersion)).build()));
  }

  @VisibleForTesting
  Neo4jConnection(String database, Supplier<Driver> driverSupplier) {
    this.database = database;
    this.driverSupplier = driverSupplier;
  }

  public Neo4jCapabilities capabilities() {
    try (var session = getSession()) {
      var result =
          session
              .run(
                  "CALL dbms.components() YIELD name, versions, edition WHERE name = $kernel RETURN versions[0], edition",
                  Map.of("kernel", "Neo4j Kernel"))
              .single();

      return new Neo4jCapabilities(result.get(0).asString(), result.get(1).asString());
    }
  }

  /** Helper method to get the Neo4j session. */
  public Session getSession() {
    if (driver == null) {
      this.driver = getDriver();
    }
    if (session == null || !session.isOpen()) {
      SessionConfig.Builder builder = SessionConfig.builder();
      if (StringUtils.isNotEmpty(this.database)) {
        builder = builder.withDatabase(this.database);
      }
      this.session = driver.session(builder.build());
    }
    return this.session;
  }

  /** Write transaction. */
  public <T> T writeTransaction(TransactionWork<T> transactionWork, TransactionConfig txConfig) {
    try (Session session = getSession()) {
      return session.writeTransaction(transactionWork, txConfig);
    }
  }

  /** Completely delete "neo4j" or named database. */
  public void resetDatabase() {
    // Direct connect utility...
    LOG.info("Resetting database");
    try {
      var capabilities = capabilities();

      if (capabilities.hasCreateOrReplaceDatabase()) {
        recreateDatabase(capabilities);
      } else {
        deleteData();
        dropSchema(capabilities);
      }
    } catch (Exception exception) {
      LOG.error(
          "Error resetting database: "
              + "make sure the configured Neo4j user is allowed to run 'CREATE OR REPLACE DATABASE', "
              + "'SHOW CONSTRAINTS', 'DROP CONSTRAINT', 'SHOW INDEXES' and 'DROP INDEXES'.\n"
              + "Alternatively, disable database reset by setting 'reset_db' to false in the job specification.",
          exception);
    }
  }

  private void recreateDatabase(Neo4jCapabilities capabilities) {
    try {
      String database = !StringUtils.isEmpty(this.database) ? this.database : "neo4j";
      String cypher = "CREATE OR REPLACE DATABASE $db WAIT 60 SECONDS";
      LOG.info(
          "Executing CREATE OR REPLACE DATABASE Cypher query: {} against database {}",
          cypher,
          database);
      runAutocommit(
          cypher, Map.of("db", database), databaseResetMetadata("create-replace-database"));
    } catch (Exception ex) {
      deleteData();
      dropSchema(capabilities);
    }
  }

  private void deleteData() {
    String ddeCypher = "MATCH (n) CALL { WITH n DETACH DELETE n } IN TRANSACTIONS";
    LOG.info("Executing delete Cypher query: {}", ddeCypher);
    executeCypher(ddeCypher, databaseResetMetadata("cit-detach-delete"));
  }

  private void dropSchema(Neo4jCapabilities capabilities) {
    try (var session = getSession()) {
      if (capabilities.hasConstraints()) {
        LOG.info("Dropping constraints");
        var constraints =
            session
                .run(
                    "SHOW CONSTRAINTS YIELD name",
                    Map.of(),
                    databaseResetMetadata("show-constraints"))
                .list(r -> r.get(0).asString());
        for (var constraint : constraints) {
          LOG.info("Dropping constraint {}", constraint);

          executeCypher(
              String.format("DROP CONSTRAINT `%s`", constraint),
              Map.of(),
              databaseResetMetadata("drop-constraint"));
        }
      }

      LOG.info("Dropping indexes");
      var indexes =
          session
              .run(
                  "SHOW INDEXES YIELD name, type WHERE type <> 'LOOKUP' RETURN name",
                  Map.of(),
                  databaseResetMetadata("show-indexes"))
              .list(r -> r.get(0).asString());
      for (var index : indexes) {
        LOG.info("Dropping index {}", index);

        executeCypher(
            String.format("DROP INDEX `%s`", index), Map.of(), databaseResetMetadata("drop-index"));
      }
    }
  }

  /**
   * Execute cypher.
   *
   * @param cypher statement
   */
  public void runAutocommit(String cypher, TransactionConfig transactionConfig) {
    runAutocommit(cypher, Collections.emptyMap(), transactionConfig);
  }

  /**
   * Execute a parameterized cypher statement.
   *
   * @param cypher statement
   */
  public void runAutocommit(
      String cypher, Map<String, Object> parameters, TransactionConfig transactionConfig) {
    try (Session session = getSession()) {
      session.run(cypher, parameters, transactionConfig).consume();
    }
  }

  public void verifyConnectivity() {
    if (this.driver == null) {
      this.driver = getDriver();
    }
    this.driver.verifyConnectivity();
  }

  @Override
  public void close() {
    if (this.session != null && this.session.isOpen()) {
      this.session.close();
      this.session = null;
    }
    if (this.driver != null) {
      this.driver.close();
      this.driver = null;
    }
  }

  /** Helper method to get the Neo4j driver. */
  private Driver getDriver() {
    return driverSupplier.get();
  }

<<<<<<< HEAD
  private void fallbackResetDatabase(Exception initialException) {
    try {
      String ddeCypher = "MATCH (n) CALL { WITH n DETACH DELETE n } IN TRANSACTIONS";
      LOG.info("Executing alternative delete Cypher query: {}", ddeCypher);
      runAutocommit(ddeCypher, databaseResetMetadata("cit-detach-delete"));
      String constraintsDeleteCypher = "CALL apoc.schema.assert({}, {}, true)";
      LOG.info("Dropping indices & constraints with APOC: {}", constraintsDeleteCypher);
      runAutocommit(constraintsDeleteCypher, databaseResetMetadata("apoc-schema-assert"));
    } catch (Exception exception) {
      exception.addSuppressed(initialException);
      LOG.error(
          "Error resetting database: "
              + "make sure the configured Neo4j user is allowed to run 'CREATE OR REPLACE DATABASE'"
              + " or APOC is installed.\n"
              + "Alternatively, disable database reset by setting 'reset_db' to false in the job specification.",
          exception);
      Throwables.throwIfUnchecked(exception);
      throw new RuntimeException(exception);
    }
  }

=======
>>>>>>> d0f05633
  private static TransactionConfig databaseResetMetadata(String resetMethod) {
    return TransactionConfig.builder()
        .withMetadata(
            Neo4jTelemetry.transactionMetadata(Map.of("sink", "neo4j", "step", resetMethod)))
        .build();
  }
}<|MERGE_RESOLUTION|>--- conflicted
+++ resolved
@@ -136,7 +136,7 @@
   private void deleteData() {
     String ddeCypher = "MATCH (n) CALL { WITH n DETACH DELETE n } IN TRANSACTIONS";
     LOG.info("Executing delete Cypher query: {}", ddeCypher);
-    executeCypher(ddeCypher, databaseResetMetadata("cit-detach-delete"));
+    runAutocommit(ddeCypher, databaseResetMetadata("cit-detach-delete"));
   }
 
   private void dropSchema(Neo4jCapabilities capabilities) {
@@ -153,7 +153,7 @@
         for (var constraint : constraints) {
           LOG.info("Dropping constraint {}", constraint);
 
-          executeCypher(
+          runAutocommit(
               String.format("DROP CONSTRAINT `%s`", constraint),
               Map.of(),
               databaseResetMetadata("drop-constraint"));
@@ -171,7 +171,7 @@
       for (var index : indexes) {
         LOG.info("Dropping index {}", index);
 
-        executeCypher(
+        runAutocommit(
             String.format("DROP INDEX `%s`", index), Map.of(), databaseResetMetadata("drop-index"));
       }
     }
@@ -222,30 +222,6 @@
     return driverSupplier.get();
   }
 
-<<<<<<< HEAD
-  private void fallbackResetDatabase(Exception initialException) {
-    try {
-      String ddeCypher = "MATCH (n) CALL { WITH n DETACH DELETE n } IN TRANSACTIONS";
-      LOG.info("Executing alternative delete Cypher query: {}", ddeCypher);
-      runAutocommit(ddeCypher, databaseResetMetadata("cit-detach-delete"));
-      String constraintsDeleteCypher = "CALL apoc.schema.assert({}, {}, true)";
-      LOG.info("Dropping indices & constraints with APOC: {}", constraintsDeleteCypher);
-      runAutocommit(constraintsDeleteCypher, databaseResetMetadata("apoc-schema-assert"));
-    } catch (Exception exception) {
-      exception.addSuppressed(initialException);
-      LOG.error(
-          "Error resetting database: "
-              + "make sure the configured Neo4j user is allowed to run 'CREATE OR REPLACE DATABASE'"
-              + " or APOC is installed.\n"
-              + "Alternatively, disable database reset by setting 'reset_db' to false in the job specification.",
-          exception);
-      Throwables.throwIfUnchecked(exception);
-      throw new RuntimeException(exception);
-    }
-  }
-
-=======
->>>>>>> d0f05633
   private static TransactionConfig databaseResetMetadata(String resetMethod) {
     return TransactionConfig.builder()
         .withMetadata(
