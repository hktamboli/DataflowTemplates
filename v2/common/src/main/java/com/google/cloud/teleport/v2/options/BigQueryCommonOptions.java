/*
 * Copyright (C) 2020 Google LLC
 *
 * Licensed under the Apache License, Version 2.0 (the "License"); you may not
 * use this file except in compliance with the License. You may obtain a copy of
 * the License at
 *
 *   http://www.apache.org/licenses/LICENSE-2.0
 *
 * Unless required by applicable law or agreed to in writing, software
 * distributed under the License is distributed on an "AS IS" BASIS, WITHOUT
 * WARRANTIES OR CONDITIONS OF ANY KIND, either express or implied. See the
 * License for the specific language governing permissions and limitations under
 * the License.
 */
package com.google.cloud.teleport.v2.options;

import com.google.cloud.teleport.metadata.TemplateParameter;
import com.google.cloud.teleport.metadata.TemplateParameter.TemplateEnumOption;
import org.apache.beam.sdk.options.Default;
import org.apache.beam.sdk.options.Description;
import org.apache.beam.sdk.options.PipelineOptions;
import org.apache.beam.sdk.options.Validation.Required;

/**
 * Common {@link PipelineOptions} for reading and writing data using {@link
 * org.apache.beam.sdk.io.gcp.bigquery.BigQueryIO}.
 */
public final class BigQueryCommonOptions {

  private BigQueryCommonOptions() {}

  /** Provides {@link PipelineOptions} to write records to a BigQuery table. */
  public interface WriteOptions extends PipelineOptions {

    @TemplateParameter.BigQueryTable(
        order = 1,
        description = "BigQuery output table",
        helpText =
<<<<<<< HEAD
            "The BigQuery output table location to write the Apache Kafka messages to, in the format of `my-project:dataset.table")
=======
            "The BigQuery output table location to write the output to. For example, `<PROJECT_ID>:<DATASET_NAME>.<TABLE_NAME>`."
                + "Depending on the `createDisposition` specified, the output table might be created automatically using the user provided Avro schema.")
>>>>>>> 3a154b6a
    @Required
    String getOutputTableSpec();

    void setOutputTableSpec(String value);

    @TemplateParameter.Enum(
        order = 2,
        enumOptions = {
          @TemplateEnumOption("WRITE_APPEND"),
          @TemplateEnumOption("WRITE_EMPTY"),
          @TemplateEnumOption("WRITE_TRUNCATE")
        },
        optional = true,
        description = "Write Disposition to use for BigQuery",
        helpText =
            "The BigQuery WriteDisposition (https://cloud.google.com/bigquery/docs/reference/rest/v2/Job#jobconfigurationload) value. For example, `WRITE_APPEND`, `WRITE_EMPTY`, or `WRITE_TRUNCATE`. Defaults to `WRITE_APPEND`.")
    @Default.String("WRITE_APPEND")
    String getWriteDisposition();

    void setWriteDisposition(String writeDisposition);

    @TemplateParameter.Enum(
        order = 3,
        enumOptions = {
          @TemplateEnumOption("CREATE_IF_NEEDED"),
          @TemplateEnumOption("CREATE_NEVER")
        },
        optional = true,
        description = "Create Disposition to use for BigQuery",
        helpText =
            "The BigQuery CreateDisposition (https://cloud.google.com/bigquery/docs/reference/rest/v2/Job#jobconfigurationload). For example, `CREATE_IF_NEEDED` and `CREATE_NEVER`. Defaults to `CREATE_IF_NEEDED`.")
    @Default.String("CREATE_IF_NEEDED")
    String getCreateDisposition();

    void setCreateDisposition(String createDisposition);

    /**
     * @deprecated Not being used.
     */
    @Description(
        "Set partition type to use for BigQuery.  "
            + "Currently 'None' or 'Time' can be available"
            + "Default: None")
    @Default.String("None")
    @Deprecated
    String getPartitionType();

    /**
     * @deprecated Not being used.
     */
    @Deprecated
    void setPartitionType(String partitionType);

    /**
     * @deprecated Not being used.
     */
    @Description("Set partition column name.  " + "Default: _PARTITIONTIME")
    @Default.String("_PARTITIONTIME")
    @Deprecated
    String getPartitionCol();

    /**
     * @deprecated Not being used.
     */
    @Deprecated
    void setPartitionCol(String partitionCol);
  }
}<|MERGE_RESOLUTION|>--- conflicted
+++ resolved
@@ -37,12 +37,8 @@
         order = 1,
         description = "BigQuery output table",
         helpText =
-<<<<<<< HEAD
-            "The BigQuery output table location to write the Apache Kafka messages to, in the format of `my-project:dataset.table")
-=======
             "The BigQuery output table location to write the output to. For example, `<PROJECT_ID>:<DATASET_NAME>.<TABLE_NAME>`."
                 + "Depending on the `createDisposition` specified, the output table might be created automatically using the user provided Avro schema.")
->>>>>>> 3a154b6a
     @Required
     String getOutputTableSpec();
 
