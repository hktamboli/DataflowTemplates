/*
 * Copyright (C) 2019 Google Inc.
 *
 * Licensed under the Apache License, Version 2.0 (the "License");
 * you may not use this file except in compliance with the License.
 * You may obtain a copy of the License at
 *
 *     http://www.apache.org/licenses/LICENSE-2.0
 *
 * Unless required by applicable law or agreed to in writing, software
 * distributed under the License is distributed on an "AS IS" BASIS,
 * WITHOUT WARRANTIES OR CONDITIONS OF ANY KIND, either express or implied.
 * See the License for the specific language governing permissions and
 * limitations under the License.
 */
package com.google.cloud.teleport.v2.transforms;

import static org.apache.beam.vendor.guava.v20_0.com.google.common.base.Preconditions.checkArgument;

import com.google.auto.value.AutoValue;
import com.google.cloud.teleport.v2.transforms.JavascriptTextTransformer.FailsafeJavascriptUdf;
import com.google.cloud.teleport.v2.transforms.JavascriptTextTransformer.JavascriptTextTransformerOptions;
import com.google.cloud.teleport.v2.utils.SchemaUtils;
import com.google.cloud.teleport.v2.values.FailsafeElement;
import com.google.gson.JsonArray;
import com.google.gson.JsonObject;
import com.google.gson.JsonParser;
import com.google.gson.stream.JsonWriter;
import java.io.IOException;
import java.io.StringReader;
import java.io.StringWriter;
import java.util.Arrays;
import java.util.List;
import java.util.stream.Collectors;
import javax.annotation.Nullable;
import org.apache.avro.Schema;
import org.apache.avro.generic.GenericData;
import org.apache.avro.generic.GenericRecord;
import org.apache.beam.sdk.io.FileIO;
import org.apache.beam.sdk.io.FileIO.ReadableFile;
import org.apache.beam.sdk.io.TextIO;
import org.apache.beam.sdk.metrics.Counter;
import org.apache.beam.sdk.metrics.Metrics;
import org.apache.beam.sdk.options.Default;
import org.apache.beam.sdk.options.DefaultValueFactory;
import org.apache.beam.sdk.options.Description;
import org.apache.beam.sdk.options.PipelineOptions;
import org.apache.beam.sdk.transforms.DoFn;
import org.apache.beam.sdk.transforms.PTransform;
import org.apache.beam.sdk.transforms.ParDo;
import org.apache.beam.sdk.transforms.Sample;
import org.apache.beam.sdk.transforms.View;
import org.apache.beam.sdk.values.PBegin;
import org.apache.beam.sdk.values.PCollection;
import org.apache.beam.sdk.values.PCollectionTuple;
import org.apache.beam.sdk.values.PCollectionView;
import org.apache.beam.sdk.values.TupleTag;
import org.apache.beam.sdk.values.TupleTagList;
import org.apache.beam.vendor.guava.v20_0.com.google.common.base.Splitter;
import org.apache.beam.vendor.guava.v20_0.com.google.common.base.Throwables;
import org.apache.commons.csv.CSVFormat;
import org.apache.commons.csv.CSVParser;
import org.slf4j.Logger;
import org.slf4j.LoggerFactory;

/** Common transforms for Csv files. */
public class CsvConverters {

  /* Logger for class. */
  private static final Logger LOG = LoggerFactory.getLogger(CsvConverters.class);

  private static final String SUCCESSFUL_TO_JSON_COUNTER = "SuccessfulToJsonCounter";

  private static final String FAILED_TO_JSON_COUNTER = "FailedToJsonCounter";

  private static JsonParser jsonParser = new JsonParser();

  /**
   * Builds Json string from list of values and headers or values and schema if schema is provided.
   *
   * @param headers optional list of strings which is the header of the Csv file.
   * @param values list of strings which are combined with header or json schema to create Json
   *     string.
   * @param jsonSchemaString
   * @return Json string containing object.
   * @throws IOException thrown if Json object is not able to be written.
   * @throws NumberFormatException thrown if value cannot be parsed into type successfully.
   */
  static String buildJsonString(
      @Nullable List<String> headers, List<String> values, @Nullable String jsonSchemaString)
      throws Exception {

    StringWriter stringWriter = new StringWriter();
    JsonWriter writer = new JsonWriter(stringWriter);

    if (jsonSchemaString != null) {
      JsonArray jsonSchema = jsonParser.parse(jsonSchemaString).getAsJsonArray();
      writer.beginObject();

      for (int i = 0; i < jsonSchema.size(); i++) {
        JsonObject jsonObject = jsonSchema.get(i).getAsJsonObject();
        String type = jsonObject.get("type").getAsString().toUpperCase();
        writer.name(jsonObject.get("name").getAsString());

        switch (type) {
          case "LONG":
            writer.value(Long.parseLong(values.get(i)));
            break;

          case "DOUBLE":
            writer.value(Double.parseDouble(values.get(i)));
            break;

          case "INTEGER":
            writer.value(Integer.parseInt(values.get(i)));
            break;

          case "SHORT":
            writer.value(Short.parseShort(values.get(i)));
            break;

          case "BYTE":
            writer.value(Byte.parseByte(values.get(i)));
            break;

          case "FLOAT":
            writer.value(Float.parseFloat(values.get(i)));
            break;

          case "TEXT":
          case "KEYWORD":
          case "STRING":
            writer.value(values.get(i));
            break;

          default:
            LOG.error("Invalid data type, got: " + type);
            throw new RuntimeException("Invalid data type, got: " + type);
        }
      }
      writer.endObject();
      writer.close();
      return stringWriter.toString();

    } else if (headers != null) {

      writer.beginObject();

      for (int i = 0; i < headers.size(); i++) {
        writer.name(headers.get(i));
        writer.value(values.get(i));
      }

      writer.endObject();
      writer.close();
      return stringWriter.toString();

    } else {
      LOG.error("No headers or schema specified");
      throw new RuntimeException("No headers or schema specified");
    }
  }

  /**
   * Gets Csv format accoring to <a
   * href="https://javadoc.io/doc/org.apache.commons/commons-csv">Apache Commons CSV</a>. If user
   * passed invalid format error is thrown.
   */
  public static CSVFormat getCsvFormat(String formatString, @Nullable String delimiter) {

    CSVFormat format = CSVFormat.Predefined.valueOf(formatString).getFormat();

    // If a delimiter has been passed set it here.
    if (delimiter != null) {
      return format.withDelimiter(delimiter.charAt(0));
    }
    return format;
  }

  /** Necessary {@link PipelineOptions} options for Csv Pipelines. */
  public interface CsvPipelineOptions extends PipelineOptions, JavascriptTextTransformerOptions {
    @Description("Pattern to where data lives, ex: gs://mybucket/somepath/*.csv")
    String getInputFileSpec();

    void setInputFileSpec(String inputFileSpec);

    @Description("If file(s) contain headers")
    Boolean getContainsHeaders();

    void setContainsHeaders(Boolean containsHeaders);

    @Description("Deadletter table for failed inserts in form: <project-id>:<dataset>.<table>")
    String getDeadletterTable();

    void setDeadletterTable(String deadletterTable);

    @Description("Delimiting character. Default: use delimiter provided in csvFormat")
    @Default.InstanceFactory(DelimiterFactory.class)
    String getDelimiter();

    void setDelimiter(String delimiter);

    @Description(
        "Csv format according to Apache Commons CSV format. Default is: Apache Commons CSV"
            + " default\n"
            + "https://static.javadoc.io/org.apache.commons/commons-csv/1.7/org/apache/commons/csv/CSVFormat.html#DEFAULT\n"
            + "Must match format names exactly found at: "
            + "https://static.javadoc.io/org.apache.commons/commons-csv/1.7/org/apache/commons/csv/CSVFormat.Predefined.html")
    @Default.String("Default")
    String getCsvFormat();

    void setCsvFormat(String csvFormat);

    @Description("Optional: Path to JSON schema, ex gs://path/to/schema. ")
    String getJsonSchemaPath();

    void setJsonSchemaPath(String jsonSchemaPath);

    @Description("Set to true if number of files is in the tens of thousands. Default: false")
    @Default.Boolean(false)
    Boolean getLargeNumFiles();

    void setLargeNumFiles(Boolean largeNumFiles);
  }

  /**
   * Default value factory to get delimiter from Csv format so that if the user does not pass one
   * in, it matches the supplied {@link CsvPipelineOptions#getCsvFormat()}.
   */
  public static class DelimiterFactory implements DefaultValueFactory<String> {

    @Override
    public String create(PipelineOptions options) {
      CSVFormat csvFormat = getCsvFormat(options.as(CsvPipelineOptions.class).getCsvFormat(), null);
      return String.valueOf(csvFormat.getDelimiter());
    }
  }

  /**
   * The {@link LineToFailsafeJson} interface converts a line from a Csv file into a Json string.
   * Uses either: Javascript Udf, Json schema or the headers of the file to create the Json object
   * which is then added to the {@link FailsafeElement} as the new payload.
   */
  @AutoValue
  public abstract static class LineToFailsafeJson
      extends PTransform<PCollectionTuple, PCollectionTuple> {

    public static Builder newBuilder() {
      return new AutoValue_CsvConverters_LineToFailsafeJson.Builder();
    }

    public abstract String delimiter();

    @Nullable
    public abstract String udfFileSystemPath();

    @Nullable
    public abstract String udfFunctionName();

    @Nullable
    public abstract String jsonSchemaPath();

    @Nullable
    public abstract String jsonSchema();

    public abstract TupleTag<String> headerTag();

    public abstract TupleTag<String> lineTag();

    public abstract TupleTag<FailsafeElement<String, String>> udfOutputTag();

    public abstract TupleTag<FailsafeElement<String, String>> udfDeadletterTag();

    @Override
    public PCollectionTuple expand(PCollectionTuple lines) {

      PCollectionView<String> headersView = null;

      // Convert csv lines into Failsafe elements so that we can recover over multiple transforms.
      PCollection<FailsafeElement<String, String>> lineFailsafeElements =
          lines
              .get(lineTag())
              .apply("LineToFailsafeElement", ParDo.of(new LineToFailsafeElementFn()));

      // If UDF is specified then use that to parse csv lines.
      if (udfFileSystemPath() != null) {

        return lineFailsafeElements.apply(
            "LineToDocumentUsingUdf",
            FailsafeJavascriptUdf.<String>newBuilder()
                .setFileSystemPath(udfFileSystemPath())
                .setFunctionName(udfFunctionName())
                .setSuccessTag(udfOutputTag())
                .setFailureTag(udfDeadletterTag())
                .build());
      }

      // If no udf then use json schema
      if (jsonSchemaPath() != null || jsonSchema() != null) {
<<<<<<< HEAD

        String schema;
        if (jsonSchemaPath() != null) {
          schema = SchemaUtils.getGcsFileAsString(jsonSchemaPath());
        } else {
          schema = jsonSchema();
        }
=======
        String schema =
            jsonSchemaPath() != null ? SchemaUtils.getGcsFileAsString(jsonSchemaPath()) :
                jsonSchema();
>>>>>>> 1d079ba8

        return lineFailsafeElements.apply(
            "LineToDocumentUsingSchema",
            ParDo.of(
                    new FailsafeElementToJsonFn(
                        headersView, schema, delimiter(), udfDeadletterTag()))
                .withOutputTags(udfOutputTag(), TupleTagList.of(udfDeadletterTag())));
      }

      // Run if using headers
      headersView = lines.get(headerTag()).apply(Sample.any(1)).apply(View.asSingleton());

      PCollectionView<String> finalHeadersView = headersView;
      lines
          .get(headerTag())
          .apply(
              "CheckHeaderConsistency",
              ParDo.of(
                      new DoFn<String, String>() {
                        @ProcessElement
                        public void processElement(ProcessContext c) {
                          String headers = c.sideInput(finalHeadersView);
                          if (!c.element().equals(headers)) {
                            LOG.error("Headers do not match, consistency cannot be guaranteed");
                            throw new RuntimeException(
                                "Headers do not match, consistency cannot be guaranteed");
                          }
                        }
                      })
                  .withSideInputs(finalHeadersView));

      return lineFailsafeElements.apply(
          "LineToDocumentWithHeaders",
          ParDo.of(
                  new FailsafeElementToJsonFn(
                      headersView, jsonSchemaPath(), delimiter(), udfDeadletterTag()))
              .withSideInputs(headersView)
              .withOutputTags(udfOutputTag(), TupleTagList.of(udfDeadletterTag())));
    }

    /** Builder for {@link LineToFailsafeJson}. */
    @AutoValue.Builder
    public abstract static class Builder {
      public abstract Builder setDelimiter(String delimiter);

      public abstract Builder setUdfFileSystemPath(String udfFileSystemPath);

      public abstract Builder setUdfFunctionName(String udfFunctionName);

      public abstract Builder setJsonSchemaPath(String jsonSchemaPath);

      public abstract Builder setJsonSchema(String jsonSchema);

      public abstract Builder setHeaderTag(TupleTag<String> headerTag);

      public abstract Builder setLineTag(TupleTag<String> lineTag);

      public abstract Builder setUdfOutputTag(
          TupleTag<FailsafeElement<String, String>> udfOutputTag);

      public abstract Builder setUdfDeadletterTag(
          TupleTag<FailsafeElement<String, String>> udfDeadletterTag);

      public abstract LineToFailsafeJson build();
    }
  }

  /**
   * The {@link FailsafeElementToJsonFn} class creates a Json string from a failsafe element.
   *
   * <p>{@link FailsafeElementToJsonFn#FailsafeElementToJsonFn(PCollectionView, String, String,
   * TupleTag)}
   */
  public static class FailsafeElementToJsonFn
      extends DoFn<FailsafeElement<String, String>, FailsafeElement<String, String>> {

    @Nullable public final String jsonSchema;
    public final String delimiter;
    public final TupleTag<FailsafeElement<String, String>> udfDeadletterTag;
    @Nullable private final PCollectionView<String> headersView;
    private Counter successCounter =
        Metrics.counter(FailsafeElementToJsonFn.class, SUCCESSFUL_TO_JSON_COUNTER);
    private Counter failedCounter =
        Metrics.counter(FailsafeElementToJsonFn.class, FAILED_TO_JSON_COUNTER);

    FailsafeElementToJsonFn(
        PCollectionView<String> headersView,
        String jsonSchema,
        String delimiter,
        TupleTag<FailsafeElement<String, String>> udfDeadletterTag) {
      this.headersView = headersView;
      this.jsonSchema = jsonSchema;
      this.delimiter = delimiter;
      this.udfDeadletterTag = udfDeadletterTag;
    }

    @ProcessElement
    public void processElement(ProcessContext context) {
      FailsafeElement<String, String> element = context.element();
      List<String> header = null;

      if (this.headersView != null) {
        header = Arrays.asList(context.sideInput(this.headersView).split(this.delimiter));
      }

      List<String> record = Arrays.asList(element.getOriginalPayload().split(this.delimiter));

      try {
        String json = buildJsonString(header, record, this.jsonSchema);
        context.output(FailsafeElement.of(element.getOriginalPayload(), json));
        successCounter.inc();
      } catch (Exception e) {
        failedCounter.inc();
        context.output(
            this.udfDeadletterTag,
            FailsafeElement.of(element)
                .setErrorMessage(e.getMessage())
                .setStacktrace(Throwables.getStackTraceAsString(e)));
      }
    }
  }

  /**
   * The {@link LineToFailsafeElementFn} wraps an csv line with the {@link FailsafeElement} class so
   * errors can be recovered from and the original message can be output to a error records table.
   */
  static class LineToFailsafeElementFn extends DoFn<String, FailsafeElement<String, String>> {

    @ProcessElement
    public void processElement(ProcessContext context) {
      String message = context.element();
      context.output(FailsafeElement.of(message, message));
    }
  }

  /**
   * The {@link ReadCsv} class is a {@link PTransform} that reads from one for more Csv files. The
   * transform returns a {@link PCollectionTuple} consisting of the following {@link PCollection}:
   *
   * <ul>
   *   <li>{@link ReadCsv#headerTag()} - Contains headers found in files if read with headers,
   *       contains empty {@link PCollection} if no headers.
   *   <li>{@link ReadCsv#lineTag()} - Contains Csv lines as a {@link PCollection} of strings.
   * </ul>
   */
  @AutoValue
  public abstract static class ReadCsv extends PTransform<PBegin, PCollectionTuple> {

    public static Builder newBuilder() {
      return new AutoValue_CsvConverters_ReadCsv.Builder();
    }

    public abstract String csvFormat();

    @Nullable
    public abstract String delimiter();

    public abstract Boolean hasHeaders();

    public abstract String inputFileSpec();

    public abstract TupleTag<String> headerTag();

    public abstract TupleTag<String> lineTag();

    @Override
    public PCollectionTuple expand(PBegin input) {

      if (hasHeaders()) {
        return input
            .apply("MatchFilePattern", FileIO.match().filepattern(inputFileSpec()))
            .apply("ReadMatches", FileIO.readMatches())
            .apply(
                "ReadCsvWithHeaders",
                ParDo.of(new GetCsvHeadersFn(headerTag(), lineTag(), csvFormat(), delimiter()))
                    .withOutputTags(headerTag(), TupleTagList.of(lineTag())));
      }

      return PCollectionTuple.of(
          lineTag(), input.apply("ReadCsvWithoutHeaders", TextIO.read().from(inputFileSpec())));
    }

    /** Builder for {@link ReadCsv}. */
    @AutoValue.Builder
    public abstract static class Builder {

      public abstract Builder setCsvFormat(String csvFormat);

      public abstract Builder setDelimiter(@Nullable String delimiter);

      public abstract Builder setHasHeaders(Boolean hasHeaders);

      public abstract Builder setInputFileSpec(String inputFileSpec);

      public abstract Builder setHeaderTag(TupleTag<String> headerTag);

      public abstract Builder setLineTag(TupleTag<String> lineTag);

      abstract ReadCsv autoBuild();

      public ReadCsv build() {

        ReadCsv readCsv = autoBuild();

        checkArgument(readCsv.inputFileSpec() != null, "Input file spec must be provided.");

        checkArgument(readCsv.csvFormat() != null, "Csv format must not be null.");

        checkArgument(readCsv.hasHeaders() != null, "Header information must be provided.");

        return readCsv;
      }
    }
  }

  /**
   * The {@link GetCsvHeadersFn} class gets the header of a Csv file and outputs it as a string. The
   * csv format provided in {@link CsvConverters#getCsvFormat(String, String)} is used to get the
   * header.
   */
  static class GetCsvHeadersFn extends DoFn<ReadableFile, String> {

    private final TupleTag<String> headerTag;
    private final TupleTag<String> linesTag;
    private CSVFormat csvFormat;

    GetCsvHeadersFn(
        TupleTag<String> headerTag, TupleTag<String> linesTag, String csvFormat, String delimiter) {
      this.headerTag = headerTag;
      this.linesTag = linesTag;
      this.csvFormat = getCsvFormat(csvFormat, delimiter);
    }

    @ProcessElement
    public void processElement(ProcessContext context, MultiOutputReceiver outputReceiver) {
      ReadableFile f = context.element();
      String headers;
      List<String> records = null;
      String delimiter = String.valueOf(this.csvFormat.getDelimiter());
      try {
        String csvFileString = f.readFullyAsUTF8String();
        StringReader reader = new StringReader(csvFileString);
        CSVParser parser = CSVParser.parse(reader, this.csvFormat.withFirstRecordAsHeader());
        records =
            parser.getRecords().stream()
                .map(i -> String.join(delimiter, i))
                .collect(Collectors.toList());
        headers = String.join(delimiter, parser.getHeaderNames());
      } catch (IOException ioe) {
        LOG.error("Headers do not match, consistency cannot be guaranteed");
        throw new RuntimeException("Could not read Csv headers: " + ioe.getMessage());
      }
      outputReceiver.get(this.headerTag).output(headers);
      records.forEach(r -> outputReceiver.get(this.linesTag).output(r));
    }
  }

  /**
   * The {@link StringToGenericRecordFn} class takes in a String as input and outputs a {@link
   * GenericRecord}.
   */
  public static class StringToGenericRecordFn extends DoFn<String, GenericRecord> {
    String schemaLocation;
    String delimiter;
    Schema schema;

    public StringToGenericRecordFn(String schemaLocation, String delimiter) {
      this.schemaLocation = schemaLocation;
      this.delimiter = delimiter;
    }

    @Setup
    public void setup() {
      schema = SchemaUtils.getAvroSchema(schemaLocation);
    }

    @ProcessElement
    public void processElement(ProcessContext context) throws IllegalArgumentException {
      GenericRecord genericRecord = new GenericData.Record(schema);
      String[] rowValue =
          Splitter.on(delimiter).splitToList(context.element()).toArray(new String[0]);
      List<Schema.Field> fields = schema.getFields();

      try {
        for (int index = 0; index < fields.size(); ++index) {
          Schema.Field field = fields.get(index);
          String fieldType = field.schema().getType().getName().toLowerCase();

          // Handle null values to be added in generic records, if present in Csv data.
          if (fieldType.equals("union")) {
            String dataType1 = field.schema().getTypes().get(0).getType().getName().toLowerCase();
            String dataType2 = field.schema().getTypes().get(1).getType().getName().toLowerCase();

            // Check if Csv data is null.
            if ((dataType1.equals("null") || dataType2.equals("null"))
                && rowValue[index].length() == 0) {
              genericRecord.put(field.name(), null);
            } else {
              // Add valid data type to generic record.
              if (dataType1.equals("null")) {
                populateGenericRecord(genericRecord, dataType2, rowValue[index], field.name());
              } else {
                populateGenericRecord(genericRecord, dataType1, rowValue[index], field.name());
              }
            }
          } else {
            populateGenericRecord(genericRecord, fieldType, rowValue[index], field.name());
          }
        }
      } catch (ArrayIndexOutOfBoundsException e) {
        LOG.error("Number of fields in the Avro schema and number of Csv headers do not match.");
        throw new RuntimeException(
            "Number of fields in the Avro schema and number of Csv headers do not match.");
      }
      context.output(genericRecord);
    }

    private void populateGenericRecord(
        GenericRecord genericRecord, String fieldType, String data, String fieldName) {

      try {
        switch (fieldType) {
          case "string":
            genericRecord.put(fieldName, data);
            break;
          case "int":
            genericRecord.put(fieldName, Integer.valueOf(data));
            break;
          case "long":
            genericRecord.put(fieldName, Long.valueOf(data));
            break;
          case "float":
            genericRecord.put(fieldName, Float.valueOf(data));
            break;
          case "double":
            genericRecord.put(fieldName, Double.valueOf(data));
            break;
          case "boolean":
            genericRecord.put(fieldName, Boolean.valueOf(data));
            break;
          default:
            LOG.error(fieldType + " field type is not supported.");
            throw new IllegalArgumentException(fieldType + " field type is not supported.");
        }
      } catch (Exception e) {
        LOG.error("Failed to convert Strings to Generic Record.");
        throw new RuntimeException("Failed to convert Strings to Generic Record.");
      }
    }
  }
}<|MERGE_RESOLUTION|>--- conflicted
+++ resolved
@@ -297,19 +297,9 @@
 
       // If no udf then use json schema
       if (jsonSchemaPath() != null || jsonSchema() != null) {
-<<<<<<< HEAD
-
-        String schema;
-        if (jsonSchemaPath() != null) {
-          schema = SchemaUtils.getGcsFileAsString(jsonSchemaPath());
-        } else {
-          schema = jsonSchema();
-        }
-=======
         String schema =
             jsonSchemaPath() != null ? SchemaUtils.getGcsFileAsString(jsonSchemaPath()) :
                 jsonSchema();
->>>>>>> 1d079ba8
 
         return lineFailsafeElements.apply(
             "LineToDocumentUsingSchema",
