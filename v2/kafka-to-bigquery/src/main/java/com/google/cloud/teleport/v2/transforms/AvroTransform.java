--- conflicted
+++ resolved
@@ -46,8 +46,6 @@
 import org.apache.beam.sdk.io.kafka.KafkaRecord;
 import org.apache.beam.sdk.io.kafka.KafkaRecordCoder;
 import org.apache.beam.sdk.transforms.DoFn;
-import org.apache.beam.sdk.transforms.DoFn.ProcessContext;
-import org.apache.beam.sdk.transforms.DoFn.ProcessElement;
 import org.apache.beam.sdk.transforms.PTransform;
 import org.apache.beam.sdk.transforms.ParDo;
 import org.apache.beam.sdk.transforms.errorhandling.BadRecord;
@@ -66,7 +64,6 @@
  */
 public class AvroTransform
     extends PTransform<PCollection<KafkaRecord<byte[], byte[]>>, WriteResult> {
-<<<<<<< HEAD
   private static final TupleTag<FailsafeElement<KafkaRecord<byte[], byte[]>, GenericRecord>>
       SUCCESS_GENERIC_RECORDS = new TupleTag<>();
   private static final TupleTag<FailsafeElement<KafkaRecord<byte[], byte[]>, TableRow>>
@@ -74,13 +71,9 @@
   private static final KafkaRecordCoder kafkaRecordCoder =
       KafkaRecordCoder.of(
           NullableCoder.of(ByteArrayCoder.of()), NullableCoder.of(ByteArrayCoder.of()));
-=======
-
-  private static final Logger LOG = LoggerFactory.getLogger(AvroTransform.class);
 
   private static final String kafkaKeyField = "_key";
 
->>>>>>> 45f4eb8f
   private KafkaToBigQueryFlexOptions options;
   private BadRecordRouter badRecordRouter = BadRecordRouter.THROWING_ROUTER;
   private List<ErrorHandler<BadRecord, ?>> errorHandlers;
@@ -148,8 +141,9 @@
                     GenericRecordCoder.of()))
             .apply(
                 "ConvertGenericRecordToTableRow",
-<<<<<<< HEAD
-                ParDo.of(new GenericRecordToTableRowFn(badRecordRouter))
+                ParDo.of(
+                        new GenericRecordToTableRowFn(
+                            options.getPersistKafkaKey(), badRecordRouter))
                     .withOutputTags(
                         SUCCESS_TABLE_ROW, TupleTagList.of(BadRecordRouter.BAD_RECORD_TAG)));
 
@@ -162,9 +156,6 @@
     writeResult =
         tableRows
             .get(SUCCESS_TABLE_ROW)
-=======
-                ParDo.of(new GenericRecordToTableRowFn(options.getPersistKafkaKey())))
->>>>>>> 45f4eb8f
             .setCoder(
                 FailsafeElementCoder.of(
                     KafkaRecordCoder.of(NullableCoder.of(ByteArrayCoder.of()), ByteArrayCoder.of()),
@@ -246,19 +237,14 @@
           FailsafeElement<KafkaRecord<byte[], byte[]>, TableRow>>
       implements Serializable {
     private BadRecordRouter badRecordRouter;
-
-    public GenericRecordToTableRowFn(BadRecordRouter badRecordRouter) {
+    private boolean persistKafkaKey;
+
+    public GenericRecordToTableRowFn(boolean persistKafkaKey, BadRecordRouter badRecordRouter) {
       this.badRecordRouter = badRecordRouter;
-    }
-
-    private boolean persistKafkaKey;
-
-    GenericRecordToTableRowFn(boolean persistKafkaKey) {
       this.persistKafkaKey = persistKafkaKey;
     }
 
     @ProcessElement
-<<<<<<< HEAD
     public void processElement(
         @Element FailsafeElement<KafkaRecord<byte[], byte[]>, GenericRecord> element,
         MultiOutputReceiver o)
@@ -269,6 +255,9 @@
                 element.getPayload(),
                 BigQueryUtils.toTableSchema(
                     AvroUtils.toBeamSchema(element.getPayload().getSchema())));
+        if (this.persistKafkaKey) {
+          row.set(kafkaKeyField, element.getOriginalPayload().getKV().getKey());
+        }
         o.get(SUCCESS_TABLE_ROW).output(FailsafeElement.of(element.getOriginalPayload(), row));
       } catch (Exception e) {
         badRecordRouter.route(
@@ -278,19 +267,6 @@
             e,
             "Failed to convert GenericRecord to TableRow: %s" + e);
       }
-=======
-    public void processElement(ProcessContext context) {
-      FailsafeElement<KafkaRecord<byte[], byte[]>, GenericRecord> element = context.element();
-      TableRow row =
-          BigQueryAvroUtils.convertGenericRecordToTableRow(
-              element.getPayload(),
-              BigQueryUtils.toTableSchema(
-                  AvroUtils.toBeamSchema(element.getPayload().getSchema())));
-      if (this.persistKafkaKey) {
-        row.set(kafkaKeyField, element.getOriginalPayload().getKV().getKey());
-      }
-      context.output(FailsafeElement.of(element.getOriginalPayload(), row));
->>>>>>> 45f4eb8f
     }
   }
 
