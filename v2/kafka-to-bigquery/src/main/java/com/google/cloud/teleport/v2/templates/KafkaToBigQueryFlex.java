/*
 * Copyright (C) 2024 Google LLC
 *
 * Licensed under the Apache License, Version 2.0 (the "License"); you may not
 * use this file except in compliance with the License. You may obtain a copy of
 * the License at
 *
 *   http://www.apache.org/licenses/LICENSE-2.0
 *
 * Unless required by applicable law or agreed to in writing, software
 * distributed under the License is distributed on an "AS IS" BASIS, WITHOUT
 * WARRANTIES OR CONDITIONS OF ANY KIND, either express or implied. See the
 * License for the specific language governing permissions and limitations under
 * the License.
 */
package com.google.cloud.teleport.v2.templates;

import com.google.api.services.bigquery.model.TableRow;
import com.google.cloud.teleport.metadata.Template;
import com.google.cloud.teleport.metadata.TemplateCategory;
import com.google.cloud.teleport.v2.coders.FailsafeElementCoder;
import com.google.cloud.teleport.v2.common.UncaughtExceptionLogger;
import com.google.cloud.teleport.v2.dlq.KafkaDeadLetterQueue;
import com.google.cloud.teleport.v2.kafka.transforms.KafkaTransform;
import com.google.cloud.teleport.v2.options.KafkaToBigQueryFlexOptions;
import com.google.cloud.teleport.v2.transforms.AvroDynamicTransform;
import com.google.cloud.teleport.v2.transforms.AvroTransform;
import com.google.cloud.teleport.v2.transforms.ErrorConverters;
import com.google.cloud.teleport.v2.transforms.ErrorConverters.WriteKafkaMessageErrors;
import com.google.cloud.teleport.v2.transforms.StringMessageToTableRow;
import com.google.cloud.teleport.v2.utils.BigQueryIOUtils;
import com.google.cloud.teleport.v2.utils.MetadataValidator;
import com.google.cloud.teleport.v2.utils.SchemaUtils;
import com.google.cloud.teleport.v2.utils.SecretManagerUtils;
import com.google.cloud.teleport.v2.values.FailsafeElement;
import com.google.common.collect.ImmutableMap;
import io.confluent.kafka.schemaregistry.client.rest.exceptions.RestClientException;
import java.io.IOException;
import java.util.ArrayList;
import java.util.Arrays;
import java.util.List;
import java.util.Map;
import org.apache.beam.sdk.Pipeline;
import org.apache.beam.sdk.PipelineResult;
import org.apache.beam.sdk.coders.ByteArrayCoder;
import org.apache.beam.sdk.coders.NullableCoder;
import org.apache.beam.sdk.coders.StringUtf8Coder;
import org.apache.beam.sdk.io.gcp.bigquery.BigQueryIO;
import org.apache.beam.sdk.io.gcp.bigquery.BigQueryIO.Write.CreateDisposition;
import org.apache.beam.sdk.io.gcp.bigquery.BigQueryIO.Write.WriteDisposition;
import org.apache.beam.sdk.io.gcp.bigquery.BigQueryInsertError;
import org.apache.beam.sdk.io.gcp.bigquery.InsertRetryPolicy;
import org.apache.beam.sdk.io.gcp.bigquery.WriteResult;
import org.apache.beam.sdk.io.kafka.KafkaRecord;
import org.apache.beam.sdk.io.kafka.KafkaRecordCoder;
import org.apache.beam.sdk.options.PipelineOptionsFactory;
import org.apache.beam.sdk.transforms.DoFn;
import org.apache.beam.sdk.transforms.DoFn.ProcessElement;
import org.apache.beam.sdk.transforms.Flatten;
import org.apache.beam.sdk.transforms.MapElements;
import org.apache.beam.sdk.transforms.ParDo;
import org.apache.beam.sdk.transforms.errorhandling.BadRecord;
import org.apache.beam.sdk.transforms.errorhandling.ErrorHandler;
import org.apache.beam.sdk.values.KV;
import org.apache.beam.sdk.values.PCollection;
import org.apache.beam.sdk.values.PCollectionList;
import org.apache.beam.sdk.values.PCollectionTuple;
import org.apache.beam.sdk.values.TupleTag;
import org.apache.commons.lang3.ObjectUtils;
import org.apache.kafka.clients.CommonClientConfigs;
import org.apache.kafka.clients.consumer.ConsumerConfig;
import org.apache.kafka.common.config.SaslConfigs;
import org.slf4j.Logger;
import org.slf4j.LoggerFactory;

/**
 * The {@link KafkaToBigQueryFlex} pipeline is a streaming pipeline which ingests text data from
 * Kafka, executes a UDF, and outputs the resulting records to BigQuery. Any errors which occur in
 * the transformation of the data, execution of the UDF, or inserting into the output table will be
 * inserted into a separate errors table in BigQuery. The errors table will be created if it does
 * not exist prior to execution. Both output and error tables are specified by the user as
 * parameters.
 *
 * <p><b>Pipeline Requirements</b>
 *
 * <ul>
 *   <li>The Kafka topic exists and the message is encoded in a valid JSON format.
 *   <li>The BigQuery output table exists.
 *   <li>The Kafka brokers are reachable from the Dataflow worker machines.
 * </ul>
 *
 * <p>Check out <a
 * href="https://github.com/GoogleCloudPlatform/DataflowTemplates/blob/main/v2/kafka-to-bigquery/README_Kafka_to_BigQuery.md">README</a>
 * for instructions on how to use or modify this template.
 */
@Template(
    name = "Kafka_to_BigQuery_Flex",
    category = TemplateCategory.STREAMING,
    displayName = "Kafka to BigQuery",
    description =
        "The Apache Kafka to BigQuery template is a streaming pipeline which ingests text data from Apache Kafka, executes a user-defined function (UDF), and outputs the resulting records to BigQuery. "
            + "Any errors which occur in the transformation of the data, execution of the UDF, or inserting into the output table are inserted into a separate errors table in BigQuery. "
            + "If the errors table does not exist prior to execution, then it is created.",
    optionsClass = KafkaToBigQueryFlexOptions.class,
    flexContainerName = "kafka-to-bigquery-flex",
    documentation =
        "https://cloud.google.com/dataflow/docs/guides/templates/provided/kafka-to-bigquery",
    contactInformation = "https://cloud.google.com/support",
    requirements = {
      "The output BigQuery table must exist.",
      "The Apache Kafka broker server must be running and be reachable from the Dataflow worker machines.",
      "The Apache Kafka topics must exist and the messages must be encoded in a valid JSON format."
    },
    streaming = true,
    hidden = true)
public class KafkaToBigQueryFlex {

  /* Logger for class. */
  private static final Logger LOG = LoggerFactory.getLogger(KafkaToBigQueryFlex.class);

  /** The tag for the main output of the json transformation. */
  public static final TupleTag<TableRow> TRANSFORM_OUT = new TupleTag<TableRow>() {};

  /** The tag for the dead-letter output of the json to table row transform. */
  public static final TupleTag<FailsafeElement<KV<String, String>, String>>
      TRANSFORM_DEADLETTER_OUT = new TupleTag<FailsafeElement<KV<String, String>, String>>() {};

<<<<<<< HEAD
  /** The default suffix for error tables if dead letter table is not specified. */
  private static final String DEFAULT_DEADLETTER_TABLE_SUFFIX = "_error_records";

  /** The Bad record handler for failed records * */
  private static List<ErrorHandler<BadRecord, ?>> badRecordErrorHandlers = new ArrayList<>();

=======
>>>>>>> 17cc36f8
  /** String/String Coder for FailsafeElement. */
  private static final FailsafeElementCoder<String, String> FAILSAFE_ELEMENT_CODER =
      FailsafeElementCoder.of(
          NullableCoder.of(StringUtf8Coder.of()), NullableCoder.of(StringUtf8Coder.of()));

  /**
   * The main entry-point for pipeline execution. This method will start the pipeline but will not
   * wait for it's execution to finish. If blocking execution is required, use the {@link
   * KafkaToBigQueryFlex#run(KafkaToBQFlexOptions)} method to start the pipeline and invoke {@code
   * result.waitUntilFinish()} on the {@link PipelineResult}.
   *
   * @param args The command-line args passed by the executor.
   */
  public static void main(String[] args) throws IOException, RestClientException {
    UncaughtExceptionLogger.register();

    KafkaToBigQueryFlexOptions options =
        PipelineOptionsFactory.fromArgs(args).withValidation().as(KafkaToBigQueryFlexOptions.class);

    run(options);
  }

  /**
   * Runs the pipeline to completion with the specified options. This method does not wait until the
   * pipeline is finished before returning. Invoke {@code result.waitUntilFinish()} on the result
   * object to block until the pipeline is finished running if blocking programmatic execution is
   * required.
   *
   * @param options The execution options.
   * @return The pipeline result.
   */
  public static PipelineResult run(KafkaToBigQueryFlexOptions options)
      throws IOException, RestClientException {

    // Validate BQ STORAGE_WRITE_API options
    BigQueryIOUtils.validateBQStorageApiOptionsStreaming(options);
    MetadataValidator.validate(options);

    // Create the pipeline
    Pipeline pipeline = Pipeline.create(options);

    List<String> topicsList;
    if (options.getKafkaReadTopics() != null) {
      topicsList = new ArrayList<>(Arrays.asList(options.getKafkaReadTopics().split(",")));
    } else {
      throw new IllegalArgumentException("Please Provide --kafkaReadTopic");
    }
    String bootstrapServers;
    if (options.getReadBootstrapServers() != null) {
      bootstrapServers = options.getReadBootstrapServers();
    } else {
      throw new IllegalArgumentException("Please Provide --bootstrapServers");
    }
    /*
     * Steps:
     *  1) Read messages in from Kafka
     *  2) Transform the messages into TableRows
     *     - Transform message payload via UDF
     *     - Convert UDF result to TableRow objects
     *  3) Write successful records out to BigQuery
     *  4) Write failed records out to BigQuery
     */

    ImmutableMap<String, Object> kafkaConfig =
        ImmutableMap.of(ConsumerConfig.AUTO_OFFSET_RESET_CONFIG, options.getKafkaReadOffset());

    if (options.getKafkaReadUsernameSecretId() != null
        && options.getKafkaReadPasswordSecretId() != null) {

      String username = SecretManagerUtils.getSecret(options.getKafkaReadUsernameSecretId());
      String password = SecretManagerUtils.getSecret(options.getKafkaReadPasswordSecretId());

      kafkaConfig =
          ImmutableMap.<String, Object>builder()
              .putAll(kafkaConfig)
              .putAll(setClientAuthConfig(username, password))
              .build();
    }

    if (options.getMessageFormat() == null || options.getMessageFormat().equals("JSON")) {

      return runJsonPipeline(pipeline, options, topicsList, bootstrapServers, kafkaConfig);

    } else if (options.getMessageFormat() == null || options.getMessageFormat().equals("AVRO")) {

      return runAvroPipeline(pipeline, options, topicsList, bootstrapServers, kafkaConfig);

    } else {
      throw new IllegalArgumentException("Invalid format specified: " + options.getMessageFormat());
    }
  }

  public static PipelineResult runAvroPipeline(
      Pipeline pipeline,
      KafkaToBigQueryFlexOptions options,
      List<String> topicsList,
      String bootstrapServers,
      Map<String, Object> kafkaConfig)
      throws IOException, RestClientException {

    if (options.getAvroFormat().equals("NON_WIRE_FORMAT") && options.getAvroSchemaPath() == null) {
      throw new IllegalArgumentException(
          "Avro schema is needed in order to read non confluent wire format messages.");
    }
    if (options.getAvroFormat().equals("CONFLUENT_WIRE_FORMAT")
        && options.getSchemaRegistryConnectionUrl() == null
        && options.getAvroSchemaPath() == null) {
      throw new IllegalArgumentException(
          "Schema Registry Connection URL OR Avro schema is needed in order to read confluent wire format messages.");
    }

    if (options.getEnableKafkaDlq()) {
      ErrorHandler<BadRecord, ?> kafkaErrorHandler =
              pipeline.registerBadRecordErrorHandler(
                      KafkaDeadLetterQueue.newBuilder()
                              .setTopic(options.getDeadLetterQueueKafkaTopic())
                              .setBootStrapServers(options.getReadBootstrapServers())
                              .setConfig(kafkaConfig)
                              .build());
      badRecordErrorHandlers.add(kafkaErrorHandler);
    }
    PCollection<KafkaRecord<byte[], byte[]>> kafkaRecords;

    kafkaRecords =
        pipeline
            /*
             * Step #1: Read messages in from Kafka and convert to GenericRecords wrap in FailsafeElement
             */
            .apply(
                "ReadBytesFromKafka",
                KafkaTransform.readBytesFromKafka(bootstrapServers, topicsList, kafkaConfig, null))
            .setCoder(
                KafkaRecordCoder.of(NullableCoder.of(ByteArrayCoder.of()), ByteArrayCoder.of()));

    WriteResult writeResult = null;

    if (options.getAvroFormat().equals("NON_WIRE_FORMAT") && options.getAvroSchemaPath() != null) {

      writeResult = kafkaRecords.apply(AvroTransform.of(options));

    } else {

      if (options.getAvroSchemaPath() != null && options.getOutputTableSpec() == null) {
        throw new IllegalArgumentException("An output BigQuery table is required.");
      }

      if (options.getAvroSchemaPath() != null && options.getOutputTableSpec() != null) {
        writeResult = kafkaRecords.apply(AvroTransform.of(options));
      }

      if (options.getSchemaRegistryConnectionUrl() != null && options.getOutputDataset() == null) {
        throw new IllegalArgumentException(
            "An output BigQuery dataset is required. It will be used to create tables per schema.");
      }

      if (options.getSchemaRegistryConnectionUrl() != null && options.getOutputDataset() != null) {
        writeResult =
            kafkaRecords.apply(
                AvroDynamicTransform.of(options).withBadRecordErrorHanlder(badRecordErrorHandlers));
      }
    }

    /*
     * Step #2: Elements that failed inserts into BigQuery
     * are extracted and converted to FailsafeElement.
     */
    PCollection<FailsafeElement<String, String>> failedInserts =
        BigQueryIOUtils.writeResultToBigQueryInsertErrors(writeResult, options)
            .apply(
                "WrapInsertionErrors",
                MapElements.into(FAILSAFE_ELEMENT_CODER.getEncodedTypeDescriptor())
                    .via(KafkaToBigQueryFlex::wrapBigQueryInsertError))
            .setCoder(FAILSAFE_ELEMENT_CODER);

    if (options.getOutputDeadletterTable() != null) {
      /*
       * Step #3: Insert records that failed BigQuery inserts into a deadletter table.
       */
      failedInserts.apply(
          "WriteInsertionFailedRecords",
          ErrorConverters.WriteStringMessageErrors.newBuilder()
              .setErrorRecordsTable(ObjectUtils.firstNonNull(options.getOutputDeadletterTable()))
              .setErrorRecordsTableSchema(SchemaUtils.DEADLETTER_SCHEMA)
              .build());
    } else {
      failedInserts.apply("PrintInsertionFailedRecords", ParDo.of(new ThrowErrorFn()));
    }
    try {
      for (ErrorHandler<BadRecord, ?> errorHandler : badRecordErrorHandlers) {
        errorHandler.close();
      }
    } catch (Exception e) {
      throw new RuntimeException(e);
    }

    return pipeline.run();
  }

  public static PipelineResult runJsonPipeline(
      Pipeline pipeline,
      KafkaToBigQueryFlexOptions options,
      List<String> topicsList,
      String bootstrapServers,
      Map<String, Object> kafkaConfig) {

    PCollectionTuple convertedTableRows;
    convertedTableRows =
        pipeline
            /*
             * Step #1: Read messages in from Kafka
             */
            .apply(
                "ReadFromKafka",
                KafkaTransform.readStringFromKafka(bootstrapServers, topicsList, kafkaConfig, null))

            /*
             * Step #2: Transform the Kafka Messages into TableRows
             */
            .apply("ConvertMessageToTableRow", new StringMessageToTableRow());
    /*
     * Step #3: Write the successful records out to BigQuery
     */
    WriteResult writeResult =
        convertedTableRows
            .get(TRANSFORM_OUT)
            .apply(
                "WriteSuccessfulRecords",
                BigQueryIO.writeTableRows()
                    .withoutValidation()
                    .withCreateDisposition(CreateDisposition.CREATE_NEVER)
                    .withWriteDisposition(WriteDisposition.WRITE_APPEND)
                    .withExtendedErrorInfo()
                    .withFailedInsertRetryPolicy(InsertRetryPolicy.retryTransientErrors())
                    .to(options.getOutputTableSpec()));

    /*
     * Step 3 Contd.
     * Elements that failed inserts into BigQuery are extracted and converted to FailsafeElement
     */
    PCollection<FailsafeElement<String, String>> failedInserts =
        BigQueryIOUtils.writeResultToBigQueryInsertErrors(writeResult, options)
            .apply(
                "WrapInsertionErrors",
                MapElements.into(FAILSAFE_ELEMENT_CODER.getEncodedTypeDescriptor())
                    .via(KafkaToBigQueryFlex::wrapBigQueryInsertError))
            .setCoder(FAILSAFE_ELEMENT_CODER);

    if (options.getOutputDeadletterTable() != null) {
      /*
       * Step #4: Write failed records out to BigQuery
       */
      PCollectionList.of(convertedTableRows.get(TRANSFORM_DEADLETTER_OUT))
          .apply("Flatten", Flatten.pCollections())
          .apply(
              "WriteTransformationFailedRecords",
              WriteKafkaMessageErrors.newBuilder()
                  .setErrorRecordsTable(
                      ObjectUtils.firstNonNull(options.getOutputDeadletterTable()))
                  .setErrorRecordsTableSchema(SchemaUtils.DEADLETTER_SCHEMA)
                  .build());
    } else {
      PCollectionList.of(convertedTableRows.get(TRANSFORM_DEADLETTER_OUT))
          .apply("Flatten", Flatten.pCollections())
          .apply(
              "PrintInsertionFailedRecords",
              ParDo.of(new ThrowErrorFn<KV<String, String>, String>()));
    }

    if (options.getOutputDeadletterTable() != null) {
      /*
       * Step #5: Insert records that failed BigQuery inserts into a deadletter table.
       */
      failedInserts.apply(
          "WriteInsertionFailedRecords",
          ErrorConverters.WriteStringMessageErrors.newBuilder()
              .setErrorRecordsTable(ObjectUtils.firstNonNull(options.getOutputDeadletterTable()))
              .setErrorRecordsTableSchema(SchemaUtils.DEADLETTER_SCHEMA)
              .build());
    } else {
      failedInserts.apply(
          "PrintInsertionFailedRecords", ParDo.of(new ThrowErrorFn<String, String>()));
    }

    return pipeline.run();
  }

  /**
   * Method to wrap a {@link BigQueryInsertError} into a {@link FailsafeElement}.
   *
   * @param insertError BigQueryInsert error.
   * @return FailsafeElement object.
   */
  protected static FailsafeElement<String, String> wrapBigQueryInsertError(
      BigQueryInsertError insertError) {

    FailsafeElement<String, String> failsafeElement;
    try {

      failsafeElement =
          FailsafeElement.of(
              insertError.getRow().toPrettyString(), insertError.getRow().toPrettyString());
      failsafeElement.setErrorMessage(insertError.getError().toPrettyString());

    } catch (IOException e) {
      LOG.error("Failed to wrap BigQuery insert error.");
      throw new RuntimeException(e);
    }
    return failsafeElement;
  }

  /**
   * Method to create Kafka Client Authentication Config with the given username and password.
   *
   * @param username Kafka username.
   * @param password Kafka password.
   * @return ImmutableMap object.
   */
  static ImmutableMap<String, Object> setClientAuthConfig(String username, String password) {
    ImmutableMap.Builder<String, Object> properties = ImmutableMap.builder();
    properties.put(SaslConfigs.SASL_MECHANISM, "PLAIN");
    properties.put(CommonClientConfigs.SECURITY_PROTOCOL_CONFIG, "SASL_SSL");
    properties.put(
        SaslConfigs.SASL_JAAS_CONFIG,
        "org.apache.kafka.common.security.plain.PlainLoginModule required"
            + " username=\'"
            + username
            + "\'"
            + " password=\'"
            + password
            + "\';");
    return properties.buildOrThrow();
  }

  static class ThrowErrorFn<T, W> extends DoFn<FailsafeElement<T, W>, FailsafeElement<T, W>> {

    @ProcessElement
    public void processElement(ProcessContext context) {
      FailsafeElement<T, W> element = context.element();
      // TODO: Logging every exception might overload Google Cloud Logging API. Find a better way to
      // log these errors.
      LOG.error(element.toString() + element.getErrorMessage() + element.getStacktrace());
      context.output(element);
    }
  }
}<|MERGE_RESOLUTION|>--- conflicted
+++ resolved
@@ -125,15 +125,12 @@
   public static final TupleTag<FailsafeElement<KV<String, String>, String>>
       TRANSFORM_DEADLETTER_OUT = new TupleTag<FailsafeElement<KV<String, String>, String>>() {};
 
-<<<<<<< HEAD
   /** The default suffix for error tables if dead letter table is not specified. */
   private static final String DEFAULT_DEADLETTER_TABLE_SUFFIX = "_error_records";
 
   /** The Bad record handler for failed records * */
   private static List<ErrorHandler<BadRecord, ?>> badRecordErrorHandlers = new ArrayList<>();
 
-=======
->>>>>>> 17cc36f8
   /** String/String Coder for FailsafeElement. */
   private static final FailsafeElementCoder<String, String> FAILSAFE_ELEMENT_CODER =
       FailsafeElementCoder.of(
