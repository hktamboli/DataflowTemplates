--- conflicted
+++ resolved
@@ -21,16 +21,11 @@
 import com.google.cloud.teleport.v2.mongodb.options.MongoDbToBigQueryOptions.JavascriptDocumentTransformerOptions;
 import com.google.cloud.teleport.v2.mongodb.options.MongoDbToBigQueryOptions.MongoDbOptions;
 import com.google.cloud.teleport.v2.mongodb.templates.JavascriptDocumentTransformer.TransformDocumentViaJavascript;
-import com.google.cloud.teleport.v2.values.FailsafeElement;
 import com.google.gson.Gson;
 import com.google.gson.GsonBuilder;
 import java.io.IOException;
 import java.util.HashMap;
-<<<<<<< HEAD
 import javax.script.ScriptException;
-=======
-import javax.script.*;
->>>>>>> 5ce030ea
 import org.apache.beam.sdk.Pipeline;
 import org.apache.beam.sdk.io.gcp.bigquery.BigQueryIO;
 import org.apache.beam.sdk.io.mongodb.MongoDbIO;
@@ -39,7 +34,6 @@
 import org.apache.beam.sdk.transforms.DoFn;
 import org.apache.beam.sdk.transforms.ParDo;
 import org.apache.beam.sdk.values.PCollection;
-import org.apache.beam.sdk.values.TupleTag;
 import org.bson.Document;
 import org.slf4j.Logger;
 import org.slf4j.LoggerFactory;
@@ -56,26 +50,8 @@
    *
    * <p>Inherits standard configuration options.
    */
-<<<<<<< HEAD
 
   /** The tage for reading options from input paramters. */
-=======
-  /** The tag for the dead-letter output of the udf. */
-  public static final TupleTag<FailsafeElement<Document, String>> UDF_DEADLETTER_OUT =
-      new TupleTag<FailsafeElement<Document, String>>() {};
-
-  /** The tag for the main output for the UDF. */
-  public static final TupleTag<FailsafeElement<Document, String>> UDF_OUT =
-      new TupleTag<FailsafeElement<Document, String>>() {};
-
-  /** The tag for the dead-letter output of the json to table row transform. */
-  public static final TupleTag<FailsafeElement<Document, String>> TRANSFORM_DEADLETTER_OUT =
-      new TupleTag<FailsafeElement<Document, String>>() {};
-
-  /** The tag for the main output of the json transformation. */
-  public static final TupleTag<TableRow> TRANSFORM_OUT = new TupleTag<TableRow>() {};
-
->>>>>>> 5ce030ea
   public interface Options
       extends PipelineOptions,
           MongoDbOptions,
