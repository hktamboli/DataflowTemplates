--- conflicted
+++ resolved
@@ -26,11 +26,8 @@
 import io.confluent.kafka.schemaregistry.client.SchemaRegistryClient;
 import io.confluent.kafka.schemaregistry.client.rest.exceptions.RestClientException;
 import io.confluent.kafka.serializers.KafkaAvroDeserializer;
-<<<<<<< HEAD
-=======
 import java.io.IOException;
 import javax.annotation.Nullable;
->>>>>>> eb6f0620
 import org.apache.avro.Schema;
 import org.apache.avro.generic.GenericRecord;
 import org.apache.beam.sdk.coders.ByteArrayCoder;
@@ -41,14 +38,6 @@
 import org.apache.beam.sdk.io.FileIO;
 import org.apache.beam.sdk.io.WriteFilesResult;
 import org.apache.beam.sdk.io.kafka.KafkaRecord;
-<<<<<<< HEAD
-import org.apache.beam.sdk.io.kafka.KafkaRecordCoder;
-import org.apache.beam.sdk.transforms.*;
-import org.apache.beam.sdk.transforms.errorhandling.BadRecord;
-import org.apache.beam.sdk.transforms.errorhandling.BadRecordRouter;
-import org.apache.beam.sdk.transforms.errorhandling.ErrorHandler;
-import org.apache.beam.sdk.transforms.windowing.*;
-=======
 import org.apache.beam.sdk.transforms.Contextful;
 import org.apache.beam.sdk.transforms.DoFn;
 import org.apache.beam.sdk.transforms.PTransform;
@@ -58,27 +47,18 @@
 import org.apache.beam.sdk.transforms.windowing.FixedWindows;
 import org.apache.beam.sdk.transforms.windowing.PaneInfo;
 import org.apache.beam.sdk.transforms.windowing.Window;
->>>>>>> eb6f0620
 import org.apache.beam.sdk.values.PCollection;
 import org.apache.beam.sdk.values.PCollectionTuple;
 import org.apache.beam.sdk.values.TupleTag;
 import org.apache.beam.sdk.values.TupleTagList;
 import org.apache.commons.codec.digest.DigestUtils;
 
-<<<<<<< HEAD
-import javax.annotation.Nullable;
-import java.io.IOException;
-import java.text.DecimalFormat;
-import java.util.concurrent.ThreadLocalRandom;
-
-=======
 /**
  * {@link PTransform} for converting the {@link KafkaRecord} into {@link GenericRecord} using Schema
  * Registry or using static schema provided during build time. After converting the bytes to {@link
  * GenericRecord}, {@link FileIO#writeDynamic()} is used to write the records to {@link
  * #outputDirectory()} using the {@link AvroFileNaming} class.
  */
->>>>>>> eb6f0620
 @AutoValue
 public abstract class AvroWriteTransform
     extends PTransform<
@@ -98,23 +78,6 @@
 
   public abstract @Nullable String schemaPath();
 
-<<<<<<< HEAD
-
-//  public abstract TupleTag<FailsafeElement<T, String>> failureTag();
-//
-  public static TupleTag<FailsafeElement<KafkaRecord<byte[], byte[]>, GenericRecord>> successTag = new TupleTag<>() {};
-
-  private BadRecordRouter badRecordRouter = BadRecordRouter.RECORDING_ROUTER;
-  private ErrorHandler<BadRecord, ?> errorHandler = new ErrorHandler.DefaultErrorHandler<>();
-
-  public AvroWriteTransform withBadRecordHandler(ErrorHandler<BadRecord, ?> errorHandler) {
-    this.errorHandler = errorHandler;
-    this.badRecordRouter = BadRecordRouter.RECORDING_ROUTER;
-    return this;
-  }
-
-  enum WireFormat {
-=======
   public abstract String outputFilenamePrefix();
 
   /** Expected Message format from the Kafka topics. */
@@ -135,7 +98,6 @@
      * @see <a href="https://avro.apache.org/docs/current/specification/#binary-encoding">Avro
      *     Binary Encoding Specification</a>
      */
->>>>>>> eb6f0620
     CONFLUENT_WIRE_FORMAT,
     /**
      * Represents messages serialized in the Avro binary format.
@@ -165,13 +127,8 @@
   }
 
   public WriteFilesResult<AvroDestination> expand(
-<<<<<<< HEAD
-      PCollection<KafkaRecord<byte[], byte[]>> kafkaRecord) {
-    WireFormat inputWireFormat = WireFormat.valueOf(messageFormat());
-=======
       PCollection<KafkaRecord<byte[], byte[]>> records) {
     MessageFormat inputWireFormat = MessageFormat.valueOf(messageFormat());
->>>>>>> eb6f0620
     switch (inputWireFormat) {
       case CONFLUENT_WIRE_FORMAT:
         String schemaRegistryURL = schemaRegistryURL();
