/*
 * Copyright (C) 2021 Google LLC
 *
 * Licensed under the Apache License, Version 2.0 (the "License"); you may not
 * use this file except in compliance with the License. You may obtain a copy of
 * the License at
 *
 *   http://www.apache.org/licenses/LICENSE-2.0
 *
 * Unless required by applicable law or agreed to in writing, software
 * distributed under the License is distributed on an "AS IS" BASIS, WITHOUT
 * WARRANTIES OR CONDITIONS OF ANY KIND, either express or implied. See the
 * License for the specific language governing permissions and limitations under
 * the License.
 */
package com.google.cloud.teleport.v2.transforms;

import com.google.auto.value.AutoValue;
import com.google.cloud.teleport.v2.templates.KafkaToGcs2;
import com.google.cloud.teleport.v2.utils.WriteToGCSUtility;
import org.apache.beam.sdk.io.kafka.KafkaRecord;
import org.apache.beam.sdk.transforms.PTransform;
import org.apache.beam.sdk.transforms.errorhandling.ErrorHandler;
import org.apache.beam.sdk.values.PCollection;
import org.apache.beam.sdk.values.POutput;

@AutoValue
public abstract class WriteTransform
    extends PTransform<PCollection<KafkaRecord<byte[], byte[]>>, POutput> {

  public static WriteTransformBuilder newBuilder() {
    return new AutoValue_WriteTransform.Builder();
  }

  public abstract KafkaToGcs2.KafkaToGcsOptions options();

  public abstract ErrorHandler.BadRecordErrorHandler badRecordErrorHandler();

  @Override
  public POutput expand(PCollection<KafkaRecord<byte[], byte[]>> kafkaRecord) {
    POutput pOutput = null;
    WriteToGCSUtility.FileFormat outputFileFormat =
        WriteToGCSUtility.FileFormat.valueOf(options().getOutputFileFormat().toUpperCase());

    switch (outputFileFormat) {
      case TEXT:
        pOutput =
            kafkaRecord.apply(
                JsonWriteTransform.newBuilder()
                    .setOutputFilenamePrefix(options().getOutputFilenamePrefix())
                    .setNumShards(options().getNumShards())
                    .setOutputDirectory(options().getOutputDirectory())
                    .setWindowDuration(options().getWindowDuration())
                    .setTempDirectory(options().getTempLocation())
                    .build());
        break;
      case AVRO:
        pOutput =
            kafkaRecord.apply(
                AvroWriteTransform.newBuilder()
                    .setOutputDirectory(options().getOutputDirectory())
                    .setOutputFilenamePrefix(options().getOutputFilenamePrefix())
                    .setNumShards(options().getNumShards())
                    .setMessageFormat(options().getMessageFormat())
                    .setSchemaRegistryURL(options().getSchemaRegistryURL())
                    .setSchemaPath(options().getSchemaPath())
                    .setWindowDuration(options().getWindowDuration())
                    .build()
                    .withBadRecordHandler(badRecordErrorHandler()));
        break;
      case PARQUET:
        throw new UnsupportedOperationException(
            "Parquet format is not yet supported for Kafka to GCS template.");
    }
    return pOutput;
  }

  @AutoValue.Builder
  public abstract static class WriteTransformBuilder {
    public abstract WriteTransformBuilder setOptions(KafkaToGcs2.KafkaToGcsOptions options);

<<<<<<< HEAD
    public abstract WriteTransformBuilder setBadRecordErrorHandler(ErrorHandler.BadRecordErrorHandler errorHandler);
=======
    abstract KafkaToGcs2.KafkaToGcsOptions options();
>>>>>>> eb6f0620

    abstract WriteTransform autoBuild();

    public WriteTransform build() {
      return autoBuild();
    }
  }
}<|MERGE_RESOLUTION|>--- conflicted
+++ resolved
@@ -79,11 +79,7 @@
   public abstract static class WriteTransformBuilder {
     public abstract WriteTransformBuilder setOptions(KafkaToGcs2.KafkaToGcsOptions options);
 
-<<<<<<< HEAD
-    public abstract WriteTransformBuilder setBadRecordErrorHandler(ErrorHandler.BadRecordErrorHandler errorHandler);
-=======
     abstract KafkaToGcs2.KafkaToGcsOptions options();
->>>>>>> eb6f0620
 
     abstract WriteTransform autoBuild();
 
