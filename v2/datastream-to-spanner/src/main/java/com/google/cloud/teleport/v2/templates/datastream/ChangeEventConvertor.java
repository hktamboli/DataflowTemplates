/*
 * Copyright (C) 2021 Google LLC
 *
 * Licensed under the Apache License, Version 2.0 (the "License"); you may not
 * use this file except in compliance with the License. You may obtain a copy of
 * the License at
 *
 *   http://www.apache.org/licenses/LICENSE-2.0
 *
 * Unless required by applicable law or agreed to in writing, software
 * distributed under the License is distributed on an "AS IS" BASIS, WITHOUT
 * WARRANTIES OR CONDITIONS OF ANY KIND, either express or implied. See the
 * License for the specific language governing permissions and limitations under
 * the License.
 */
package com.google.cloud.teleport.v2.templates.datastream;

import com.fasterxml.jackson.databind.JsonNode;
import com.fasterxml.jackson.databind.node.ObjectNode;
import com.google.cloud.spanner.Mutation;
import com.google.cloud.teleport.v2.spanner.ddl.Column;
import com.google.cloud.teleport.v2.spanner.ddl.Ddl;
import com.google.cloud.teleport.v2.spanner.ddl.IndexColumn;
import com.google.cloud.teleport.v2.spanner.ddl.Table;
import com.google.cloud.teleport.v2.spanner.migrations.convertors.ChangeEventSpannerConvertor;
import com.google.cloud.teleport.v2.spanner.migrations.convertors.ChangeEventTypeConvertor;
import com.google.cloud.teleport.v2.spanner.migrations.exceptions.ChangeEventConvertorException;
import com.google.cloud.teleport.v2.spanner.type.Type;
import com.google.common.collect.ImmutableList;
import java.util.HashSet;
import java.util.Iterator;
import java.util.List;
import java.util.Set;
import java.util.Spliterator;
import java.util.Spliterators;
import java.util.stream.Collectors;
import java.util.stream.StreamSupport;

/** Helper class with static methods that convert Change Events to Cloud Spanner mutations. */
public class ChangeEventConvertor {

  private ChangeEventConvertor() {}

  static void verifySpannerSchema(Ddl ddl, JsonNode changeEvent)
      throws ChangeEventConvertorException, InvalidChangeEventException {
    String tableName = changeEvent.get(DatastreamConstants.EVENT_TABLE_NAME_KEY).asText();
    if (ddl.table(tableName) == null) {
      throw new ChangeEventConvertorException(
          "Table from change event does not exist in Spanner. table=" + tableName);
    }
    List<String> changeEventColumns = getEventColumnKeys(changeEvent);
    for (String changeEventColumn : changeEventColumns) {
      if (ddl.table(tableName).column(changeEventColumn) == null) {
        throw new ChangeEventConvertorException(
            "Column from change event doesn't exist in Spanner. column="
                + changeEventColumn
                + ", table="
                + tableName);
      }
    }
    Set<String> keyColumns =
        ddl.table(tableName).primaryKeys().stream()
            .map(keyCol -> keyCol.name())
            .map(colName -> colName.toLowerCase())
            .collect(Collectors.toSet());
    Set<String> changeEventColumnsAsSet = new HashSet<>(changeEventColumns);
    if (!changeEventColumnsAsSet.containsAll(keyColumns)) {
      throw new ChangeEventConvertorException(
          "Key columns from change event do not exist in Spanner. keyColumns=" + keyColumns);
    }
  }

  static void convertChangeEventColumnKeysToLowerCase(JsonNode changeEvent)
      throws ChangeEventConvertorException, InvalidChangeEventException {
    List<String> changeEventKeys = getEventColumnKeys(changeEvent);
    ObjectNode jsonNode = (ObjectNode) changeEvent;
    for (String key : changeEventKeys) {
      // Skip keys that are in lower case.
      if (key.equals(key.toLowerCase())) {
        continue;
      }
      jsonNode.set(key.toLowerCase(), changeEvent.get(key));
      jsonNode.remove(key);
    }
  }

  static Mutation changeEventToMutation(Ddl ddl, JsonNode changeEvent)
      throws ChangeEventConvertorException, InvalidChangeEventException {
    String changeType =
        changeEvent.has(DatastreamConstants.EVENT_CHANGE_TYPE_KEY)
            ? changeEvent
                .get(DatastreamConstants.EVENT_CHANGE_TYPE_KEY)
                .asText(DatastreamConstants.EMPTY_EVENT)
            : DatastreamConstants.EMPTY_EVENT;
    /* DDL events are not handled and hence skipped.
     * The following block is to ensure that we only handle
     * a) Change events that are DML operations.
     * b) DUMP events. Data which existed in the source db before the start
     * of the Stream creation are replicated as DUMP events. They do not have
     * change type.
     */
    if (!(DatastreamConstants.DELETE_EVENT.equalsIgnoreCase(changeType)
        || DatastreamConstants.INSERT_EVENT.equalsIgnoreCase(changeType)
        || DatastreamConstants.UPDATE_EVENT.equalsIgnoreCase(changeType)
        || DatastreamConstants.UPDATE_INSERT_EVENT.equalsIgnoreCase(changeType)
        || DatastreamConstants.UPDATE_DELETE_EVENT.equalsIgnoreCase(changeType)
        || DatastreamConstants.EMPTY_EVENT.equalsIgnoreCase(changeType))) {
      throw new InvalidChangeEventException("Unexpected event with change type " + changeType);
    }

    if (DatastreamConstants.DELETE_EVENT.equalsIgnoreCase(changeType)
        || DatastreamConstants.UPDATE_DELETE_EVENT.equalsIgnoreCase(changeType)) {
      return ChangeEventConvertor.changeEventToDeleteMutation(ddl, changeEvent);
    }
    // Dump events, Insert events and  Update events  are treated the same way.
    return ChangeEventConvertor.changeEventToInsertOrUpdateMutation(ddl, changeEvent);
  }

  static Mutation.WriteBuilder changeEventToShadowTableMutationBuilder(
      Ddl ddl, JsonNode changeEvent, String shadowTablePrefix)
      throws ChangeEventConvertorException {
    String tableName = changeEvent.get(DatastreamConstants.EVENT_TABLE_NAME_KEY).asText();
    String shadowTableName = shadowTablePrefix + tableName;
    try {
      Table table = ddl.table(shadowTableName);
      ImmutableList<IndexColumn> keyColumns = table.primaryKeys();
      List<String> keyColumnNames =
          keyColumns.stream()
              .map(IndexColumn::name)
              .map(colName -> colName.toLowerCase())
              .collect(Collectors.toList());
      Set<String> requiredKeyColumnNames = new HashSet<>(keyColumnNames);

      return ChangeEventSpannerConvertor.mutationBuilderFromEvent(
          table, changeEvent, keyColumnNames, requiredKeyColumnNames);
    } catch (Exception e) {
      throw new ChangeEventConvertorException(e);
    }
  }

  static com.google.cloud.spanner.Key changeEventToPrimaryKey(Ddl ddl, JsonNode changeEvent)
      throws ChangeEventConvertorException {
    String tableName = changeEvent.get(DatastreamConstants.EVENT_TABLE_NAME_KEY).asText();
    try {
      Table table = ddl.table(tableName);
      ImmutableList<IndexColumn> keyColumns = table.primaryKeys();
      com.google.cloud.spanner.Key.Builder pk = com.google.cloud.spanner.Key.newBuilder();

      for (IndexColumn keyColumn : keyColumns) {
        Column key = table.column(keyColumn.name());
        Type keyColType = key.type();
        String keyColName = key.name().toLowerCase();
        switch (keyColType.getCode()) {
          case BOOL:
          case PG_BOOL:
            pk.append(
                ChangeEventTypeConvertor.toBoolean(
                    changeEvent, keyColName, /* requiredField= */ true));
            break;
          case INT64:
          case PG_INT8:
            pk.append(
                ChangeEventTypeConvertor.toLong(
                    changeEvent, keyColName, /* requiredField= */ true));
            break;
          case FLOAT64:
          case PG_FLOAT8:
            pk.append(
                ChangeEventTypeConvertor.toDouble(
                    changeEvent, keyColName, /* requiredField= */ true));
            break;
          case STRING:
          case PG_VARCHAR:
          case PG_TEXT:
            pk.append(
                ChangeEventTypeConvertor.toString(
                    changeEvent, keyColName, /* requiredField= */ true));
            break;
          case NUMERIC:
          case PG_NUMERIC:
            pk.append(
                ChangeEventTypeConvertor.toNumericBigDecimal(
                    changeEvent, keyColName, /* requiredField= */ true));
            break;
          case JSON:
          case PG_JSONB:
            pk.append(
                ChangeEventTypeConvertor.toString(
                    changeEvent, keyColName, /* requiredField= */ true));
            break;
          case BYTES:
          case PG_BYTEA:
            pk.append(
                ChangeEventTypeConvertor.toByteArray(
                    changeEvent, keyColName, /* requiredField= */ true));
            break;
          case TIMESTAMP:
          case PG_COMMIT_TIMESTAMP:
          case PG_TIMESTAMPTZ:
            pk.append(
                ChangeEventTypeConvertor.toTimestamp(
                    changeEvent, keyColName, /* requiredField= */ true));
            break;
          case DATE:
          case PG_DATE:
            pk.append(
                ChangeEventTypeConvertor.toDate(
                    changeEvent, keyColName, /* requiredField= */ true));
            break;
            // TODO(b/179070999) -  Add support for other data types.
          default:
            throw new IllegalArgumentException(
                "Column name(" + keyColName + ") has unsupported column type(" + keyColType + ")");
        }
      }
      return pk.build();
    } catch (Exception e) {
      throw new ChangeEventConvertorException(e);
    }
  }

  private static Mutation changeEventToInsertOrUpdateMutation(Ddl ddl, JsonNode changeEvent)
      throws ChangeEventConvertorException, InvalidChangeEventException {
    String tableName = changeEvent.get(DatastreamConstants.EVENT_TABLE_NAME_KEY).asText();
    List<String> changeEventKeys = getEventColumnKeys(changeEvent);
    try {
      Table table = ddl.table(tableName);

      Set<String> keyColumns =
          table.primaryKeys().stream()
              .map(keyCol -> keyCol.name())
              .map(colName -> colName.toLowerCase())
              .collect(Collectors.toSet());
      return ChangeEventSpannerConvertor.mutationFromEvent(
          table, changeEvent, changeEventKeys, keyColumns);
    } catch (Exception e) {
      throw new ChangeEventConvertorException(e);
    }
  }

  private static Mutation changeEventToDeleteMutation(Ddl ddl, JsonNode changeEvent)
      throws ChangeEventConvertorException {
    String tableName = changeEvent.get(DatastreamConstants.EVENT_TABLE_NAME_KEY).asText();
    com.google.cloud.spanner.Key primaryKey =
        ChangeEventConvertor.changeEventToPrimaryKey(ddl, changeEvent);
    try {
      return Mutation.delete(tableName, primaryKey);
    } catch (Exception e) {
      throw new ChangeEventConvertorException(e);
    }
  }

<<<<<<< HEAD
  private static void populateMutationBuilderWithEvent(
      Table table,
      Mutation.WriteBuilder builder,
      JsonNode changeEvent,
      List<String> columnNames,
      Set<String> keyColumnNames)
      throws ChangeEventConvertorException, InvalidChangeEventException {
    Set<String> columnNamesAsSet = new HashSet<>(columnNames);
    if (!columnNamesAsSet.containsAll(keyColumnNames)) {
      throw new ChangeEventConvertorException(
          "Missing key columns from change event. " + keyColumnNames);
    }
    for (String columnName : columnNames) {
      Type columnType = table.column(columnName).type();
      Value columnValue = null;

      String colName = columnName.toLowerCase();
      boolean requiredField = keyColumnNames.contains(columnName);
      switch (columnType.getCode()) {
        case BOOL:
        case PG_BOOL:
          columnValue =
              Value.bool(ChangeEventTypeConvertor.toBoolean(changeEvent, colName, requiredField));
          break;
        case INT64:
        case PG_INT8:
          columnValue =
              Value.int64(ChangeEventTypeConvertor.toLong(changeEvent, colName, requiredField));
          break;
        case FLOAT32:
        case PG_FLOAT4:
          columnValue =
              Value.float32(ChangeEventTypeConvertor.toFloat(changeEvent, colName, requiredField));
          break;
        case FLOAT64:
        case PG_FLOAT8:
          columnValue =
              Value.float64(ChangeEventTypeConvertor.toDouble(changeEvent, colName, requiredField));
          break;
        case STRING:
        case PG_VARCHAR:
        case PG_TEXT:
          columnValue =
              Value.string(ChangeEventTypeConvertor.toString(changeEvent, colName, requiredField));
          break;
        case NUMERIC:
        case PG_NUMERIC:
          columnValue =
              Value.numeric(
                  ChangeEventTypeConvertor.toNumericBigDecimal(
                      changeEvent, colName, requiredField));
          break;
        case JSON:
        case PG_JSONB:
          columnValue =
              Value.string(ChangeEventTypeConvertor.toString(changeEvent, colName, requiredField));
          break;
        case BYTES:
        case PG_BYTEA:
          columnValue =
              Value.bytes(
                  ChangeEventTypeConvertor.toByteArray(changeEvent, colName, requiredField));
          break;
        case TIMESTAMP:
        case PG_COMMIT_TIMESTAMP:
        case PG_TIMESTAMPTZ:
          columnValue =
              Value.timestamp(
                  ChangeEventTypeConvertor.toTimestamp(changeEvent, colName, requiredField));
          break;
        case DATE:
        case PG_DATE:
          columnValue =
              Value.date(ChangeEventTypeConvertor.toDate(changeEvent, colName, requiredField));
          break;
          // TODO(b/179070999) - Add support for other data types.
        default:
          throw new IllegalArgumentException(
              "Column name("
                  + columnName
                  + ") has unsupported column type("
                  + columnType.getCode()
                  + ")");
      }
      builder.set(columnName).to(columnValue);
    }
  }

=======
>>>>>>> 2de9cc9b
  private static List<String> getEventColumnKeys(JsonNode changeEvent)
      throws InvalidChangeEventException {
    // Filter all keys which have the metadata prefix
    Iterator<String> fieldNames = changeEvent.fieldNames();
    List<String> eventColumnKeys =
        StreamSupport.stream(
                Spliterators.spliteratorUnknownSize(fieldNames, Spliterator.ORDERED), false)
            .filter(f -> !f.startsWith(DatastreamConstants.EVENT_METADATA_KEY_PREFIX))
            .collect(Collectors.toList());
    if (eventColumnKeys.size() == 0) {
      throw new InvalidChangeEventException("No data found in Datastream event. ");
    }
    return eventColumnKeys;
  }
}<|MERGE_RESOLUTION|>--- conflicted
+++ resolved
@@ -250,97 +250,6 @@
     }
   }
 
-<<<<<<< HEAD
-  private static void populateMutationBuilderWithEvent(
-      Table table,
-      Mutation.WriteBuilder builder,
-      JsonNode changeEvent,
-      List<String> columnNames,
-      Set<String> keyColumnNames)
-      throws ChangeEventConvertorException, InvalidChangeEventException {
-    Set<String> columnNamesAsSet = new HashSet<>(columnNames);
-    if (!columnNamesAsSet.containsAll(keyColumnNames)) {
-      throw new ChangeEventConvertorException(
-          "Missing key columns from change event. " + keyColumnNames);
-    }
-    for (String columnName : columnNames) {
-      Type columnType = table.column(columnName).type();
-      Value columnValue = null;
-
-      String colName = columnName.toLowerCase();
-      boolean requiredField = keyColumnNames.contains(columnName);
-      switch (columnType.getCode()) {
-        case BOOL:
-        case PG_BOOL:
-          columnValue =
-              Value.bool(ChangeEventTypeConvertor.toBoolean(changeEvent, colName, requiredField));
-          break;
-        case INT64:
-        case PG_INT8:
-          columnValue =
-              Value.int64(ChangeEventTypeConvertor.toLong(changeEvent, colName, requiredField));
-          break;
-        case FLOAT32:
-        case PG_FLOAT4:
-          columnValue =
-              Value.float32(ChangeEventTypeConvertor.toFloat(changeEvent, colName, requiredField));
-          break;
-        case FLOAT64:
-        case PG_FLOAT8:
-          columnValue =
-              Value.float64(ChangeEventTypeConvertor.toDouble(changeEvent, colName, requiredField));
-          break;
-        case STRING:
-        case PG_VARCHAR:
-        case PG_TEXT:
-          columnValue =
-              Value.string(ChangeEventTypeConvertor.toString(changeEvent, colName, requiredField));
-          break;
-        case NUMERIC:
-        case PG_NUMERIC:
-          columnValue =
-              Value.numeric(
-                  ChangeEventTypeConvertor.toNumericBigDecimal(
-                      changeEvent, colName, requiredField));
-          break;
-        case JSON:
-        case PG_JSONB:
-          columnValue =
-              Value.string(ChangeEventTypeConvertor.toString(changeEvent, colName, requiredField));
-          break;
-        case BYTES:
-        case PG_BYTEA:
-          columnValue =
-              Value.bytes(
-                  ChangeEventTypeConvertor.toByteArray(changeEvent, colName, requiredField));
-          break;
-        case TIMESTAMP:
-        case PG_COMMIT_TIMESTAMP:
-        case PG_TIMESTAMPTZ:
-          columnValue =
-              Value.timestamp(
-                  ChangeEventTypeConvertor.toTimestamp(changeEvent, colName, requiredField));
-          break;
-        case DATE:
-        case PG_DATE:
-          columnValue =
-              Value.date(ChangeEventTypeConvertor.toDate(changeEvent, colName, requiredField));
-          break;
-          // TODO(b/179070999) - Add support for other data types.
-        default:
-          throw new IllegalArgumentException(
-              "Column name("
-                  + columnName
-                  + ") has unsupported column type("
-                  + columnType.getCode()
-                  + ")");
-      }
-      builder.set(columnName).to(columnValue);
-    }
-  }
-
-=======
->>>>>>> 2de9cc9b
   private static List<String> getEventColumnKeys(JsonNode changeEvent)
       throws InvalidChangeEventException {
     // Filter all keys which have the metadata prefix
