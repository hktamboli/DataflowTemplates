--- conflicted
+++ resolved
@@ -27,11 +27,7 @@
 import com.google.cloud.teleport.v2.spanner.ddl.IndexColumn;
 import com.google.cloud.teleport.v2.spanner.ddl.Table;
 import com.google.cloud.teleport.v2.spanner.migrations.schema.Schema;
-<<<<<<< HEAD
-import com.google.cloud.teleport.v2.spanner.migrations.utils.JarFileReader;
-=======
 import com.google.cloud.teleport.v2.spanner.migrations.schema.SpannerTable;
->>>>>>> c9f1c66a
 import com.google.cloud.teleport.v2.spanner.type.Type;
 import com.google.cloud.teleport.v2.spanner.utils.IShardIdFetcher;
 import com.google.cloud.teleport.v2.spanner.utils.ShardIdRequest;
@@ -43,12 +39,6 @@
 import com.google.common.collect.ImmutableList;
 import java.io.PrintWriter;
 import java.io.StringWriter;
-<<<<<<< HEAD
-import java.lang.reflect.Constructor;
-import java.net.URL;
-import java.net.URLClassLoader;
-=======
->>>>>>> c9f1c66a
 import java.util.HashMap;
 import java.util.Iterator;
 import java.util.List;
@@ -266,53 +256,6 @@
     }
   }
 
-<<<<<<< HEAD
-  public IShardIdFetcher getShardIdFetcherImpl(
-      String customJarPath, String shardingCustomClassName) {
-    if (!customJarPath.isEmpty() && !shardingCustomClassName.isEmpty()) {
-      LOG.info(
-          "Getting custom sharding fetcher : "
-              + customJarPath
-              + " with class: "
-              + shardingCustomClassName);
-      try {
-        // Get the start time of loading the custom class
-        Instant startTime = Instant.now();
-
-        // Getting the jar URL which contains target class
-        URL[] classLoaderUrls = JarFileReader.saveFilesLocally(customJarPath);
-
-        // Create a new URLClassLoader
-        URLClassLoader urlClassLoader = new URLClassLoader(classLoaderUrls);
-
-        // Load the target class
-        Class<?> shardFetcherClass = urlClassLoader.loadClass(shardingCustomClassName);
-
-        // Create a new instance from the loaded class
-        Constructor<?> constructor = shardFetcherClass.getConstructor();
-        IShardIdFetcher shardFetcher = (IShardIdFetcher) constructor.newInstance();
-        // Get the end time of loading the custom class
-        Instant endTime = Instant.now();
-        LOG.info(
-            "Custom jar "
-                + customJarPath
-                + ": Took "
-                + (new Duration(startTime, endTime)).toString()
-                + " to load");
-        LOG.info("Invoking init of the custom class with input as {}", shardingCustomParameters);
-        shardFetcher.init(shardingCustomParameters);
-        return shardFetcher;
-      } catch (Exception e) {
-        throw new RuntimeException("Error loading custom class : " + e.getMessage());
-      }
-    }
-    // else return the core implementation
-    ShardIdFetcherImpl shardIdFetcher = new ShardIdFetcherImpl(schema, skipDirName);
-    return shardIdFetcher;
-  }
-
-=======
->>>>>>> c9f1c66a
   private Map<String, Object> fetchSpannerRecord(
       String tableName,
       com.google.cloud.Timestamp commitTimestamp,
