/*
 * Copyright (C) 2021 Google LLC
 *
 * Licensed under the Apache License, Version 2.0 (the "License"); you may not
 * use this file except in compliance with the License. You may obtain a copy of
 * the License at
 *
 *   http://www.apache.org/licenses/LICENSE-2.0
 *
 * Unless required by applicable law or agreed to in writing, software
 * distributed under the License is distributed on an "AS IS" BASIS, WITHOUT
 * WARRANTIES OR CONDITIONS OF ANY KIND, either express or implied. See the
 * License for the specific language governing permissions and limitations under
 * the License.
 */
package com.google.cloud.teleport.v2.templates;

import com.google.api.services.dataplex.v1.model.GoogleCloudDataplexV1Asset;
import com.google.api.services.dataplex.v1.model.GoogleCloudDataplexV1Entity;
import com.google.api.services.dataplex.v1.model.GoogleCloudDataplexV1Partition;
import com.google.api.services.dataplex.v1.model.GoogleCloudDataplexV1StorageFormatCsvOptions;
import com.google.cloud.teleport.v2.clients.DataplexClient;
import com.google.cloud.teleport.v2.clients.DefaultDataplexClient;
import com.google.cloud.teleport.v2.io.AvroSinkWithJodaDatesConversion;
import com.google.cloud.teleport.v2.transforms.AvroConverters;
import com.google.cloud.teleport.v2.transforms.CsvConverters;
import com.google.cloud.teleport.v2.transforms.JsonConverters;
import com.google.cloud.teleport.v2.transforms.NoopTransform;
import com.google.cloud.teleport.v2.transforms.ParquetConverters;
import com.google.cloud.teleport.v2.utils.FileFormat.FileFormatOptions;
import com.google.cloud.teleport.v2.utils.Schemas;
import com.google.cloud.teleport.v2.utils.WriteDisposition.WriteDispositionException;
import com.google.cloud.teleport.v2.utils.WriteDisposition.WriteDispositionOptions;
import com.google.cloud.teleport.v2.values.DataplexAssetResourceSpec;
import com.google.cloud.teleport.v2.values.DataplexCompression;
import com.google.common.base.Splitter;
import com.google.common.base.Strings;
import com.google.common.collect.ImmutableList;
import com.google.common.collect.ImmutableSet;
import java.io.IOException;
import java.util.ArrayList;
import java.util.Iterator;
import java.util.List;
import java.util.Set;
import java.util.function.Predicate;
import java.util.regex.Pattern;
import java.util.stream.Stream;
import org.apache.avro.Schema;
import org.apache.avro.generic.GenericRecord;
import org.apache.beam.sdk.Pipeline;
import org.apache.beam.sdk.PipelineResult;
import org.apache.beam.sdk.coders.AvroCoder;
import org.apache.beam.sdk.extensions.gcp.options.GcpOptions;
import org.apache.beam.sdk.extensions.gcp.util.gcsfs.GcsPath;
import org.apache.beam.sdk.io.FileIO;
import org.apache.beam.sdk.io.FileIO.Sink;
import org.apache.beam.sdk.io.FileSystems;
import org.apache.beam.sdk.io.fs.EmptyMatchTreatment;
import org.apache.beam.sdk.io.fs.MatchResult;
import org.apache.beam.sdk.io.fs.ResourceId;
import org.apache.beam.sdk.io.parquet.ParquetIO;
import org.apache.beam.sdk.options.Default;
import org.apache.beam.sdk.options.Description;
import org.apache.beam.sdk.options.ExperimentalOptions;
import org.apache.beam.sdk.options.PipelineOptions;
import org.apache.beam.sdk.options.PipelineOptionsFactory;
import org.apache.beam.sdk.options.Validation.Required;
import org.apache.beam.sdk.transforms.PTransform;
import org.apache.beam.sdk.transforms.ParDo;
import org.apache.beam.sdk.values.PBegin;
import org.apache.beam.sdk.values.PCollection;
import org.apache.beam.sdk.values.PDone;
import org.apache.beam.sdk.values.TupleTag;

/**
 * The {@link DataplexFileFormatConversion} pipeline converts file format of the files from the
 * given asset or the list of entities to, the new converted files are stored in the bucket
 * referenced by the provided output asset.
 */
public class DataplexFileFormatConversion {

  /**
   * The {@link FileFormatConversionOptions} provides the custom execution options passed by the
   * executor at the command-line.
   */
  public interface FileFormatConversionOptions
      extends GcpOptions, PipelineOptions, ExperimentalOptions {

    @Description("Input asset or entities list.")
    String getInputAssetOrEntitiesList();

    void setInputAssetOrEntitiesList(String inputAssetOrEntitiesList);

    @Description("Output file format. Format: PARQUET, AVRO, or ORC. Default: none.")
    @Required
    FileFormatOptions getOutputFileFormat();

    void setOutputFileFormat(FileFormatOptions outputFileFormat);

    @Description(
        "Output file compression. Format: UNCOMPRESSED, SNAPPY, GZIP, or BZIP2. Default:"
            + " SNAPPY. BZIP2 not supported for PARQUET files.")
    @Default.Enum("SNAPPY")
    DataplexCompression getOutputFileCompression();

    void setOutputFileCompression(DataplexCompression outputFileCompression);

    @Description("Output asset.")
    @Required
    String getOutputAsset();

    void setOutputAsset(String outputAsset);

    @Description(
        "Specifies the behaviour if output files already exist. Format: OVERWRITE,"
            + " FAIL, SKIP. Default: OVERWRITE.")
    @Default.Enum("SKIP")
<<<<<<< HEAD
    ExistingOutputFilesBehaviour getWriteDisposition();

    void setWriteDisposition(ExistingOutputFilesBehaviour value);
=======
    WriteDispositionOptions getWriteDisposition();

    void setWriteDisposition(WriteDispositionOptions value);
>>>>>>> 466acc99
  }

  /** Supported input file formats. */
  public enum InputFileFormat {
    CSV,
    JSON,
    PARQUET,
    AVRO
  }

  private static final ImmutableSet<String> EXPECTED_INPUT_FILES_EXTENSIONS =
      ImmutableSet.of(".csv", ".json", ".parquet", ".avro");

  /** The enum that defines how to handle existing output files. */
  public enum ExistingOutputFilesBehaviour {
    OVERWRITE,
    SKIP,
    FAIL
  }

  private static final ImmutableSet<String> EXPECTED_INPUT_FILES_EXTENSIONS =
      ImmutableSet.of(".csv", ".json", ".parquet", ".avro");

  private static final Pattern ASSET_PATTERN =
      Pattern.compile(
          "^projects/[^\\n\\r/]+/locations/[^\\n\\r/]+/lakes/[^\\n\\r/]+/zones/[^\\n\\r/]+"
              + "/assets/[^\\n\\r/]+$");
  private static final Pattern ENTITIES_PATTERN =
      Pattern.compile(
          "^projects/[^\\n\\r/]+/locations/[^\\n\\r/]+/lakes/[^\\n\\r/]+/zones/[^\\n\\r/]+"
              + "/entities/[^\\n\\r/]+"
              + "(,projects/[^\\n\\r/]+/locations/[^\\n\\r/]+/lakes/[^\\n\\r/]+/zones/[^\\n\\r/]+"
              + "/entities/[^\\n\\r/]+)*$");

  private static int conversionsCounter = 0;

  /**
   * Main entry point for pipeline execution.
   *
   * @param args Command line arguments to the pipeline.
   */
  public static void main(String[] args) throws IOException {
    FileFormatConversionOptions options =
        PipelineOptionsFactory.fromArgs(args)
            .withValidation()
            .as(FileFormatConversionOptions.class);
    List<String> experiments = new ArrayList<>();
    if (options.getExperiments() != null) {
      experiments.addAll(options.getExperiments());
    }
    if (!experiments.contains("upload_graph")) {
      experiments.add("upload_graph");
    }
    options.setExperiments(experiments);

    run(
        Pipeline.create(options),
        options,
        DefaultDataplexClient.withDefaultClient(options.getGcpCredential()),
        DataplexFileFormatConversion::gcsOutputPathFrom);
  }

  /**
   * Runs the pipeline to completion with the specified options.
   *
   * @return The pipeline result.
   */
  public static PipelineResult run(
      Pipeline pipeline,
      FileFormatConversionOptions options,
      DataplexClient dataplex,
      OutputPathProvider outputPathProvider)
      throws IOException {
    boolean isInputAsset = ASSET_PATTERN.matcher(options.getInputAssetOrEntitiesList()).matches();
    if (!isInputAsset
        && !ENTITIES_PATTERN.matcher(options.getInputAssetOrEntitiesList()).matches()) {
      throw new IllegalArgumentException(
          "Either input asset or input entities list must be provided");
    }

    GoogleCloudDataplexV1Asset outputAsset = dataplex.getAsset(options.getOutputAsset());
    if (outputAsset == null
        || outputAsset.getResourceSpec() == null
        || !DataplexAssetResourceSpec.STORAGE_BUCKET
            .name()
            .equals(outputAsset.getResourceSpec().getType())
        || outputAsset.getResourceSpec().getName() == null) {
      throw new IllegalArgumentException(
          "Output asset must be an existing asset with resource spec name being a GCS bucket and"
              + " resource spec type of "
              + DataplexAssetResourceSpec.STORAGE_BUCKET.name());
    }
    String outputBucket = outputAsset.getResourceSpec().getName();

    Predicate<String> inputFilesFilter;
    switch (options.getWriteDisposition()) {
      case OVERWRITE:
        inputFilesFilter = inputFilePath -> true;
        break;
      case FAIL:
<<<<<<< HEAD
        Set<String> outputFilePaths =
            getFilesFromFilePattern(addWildCard(outputBucket))
                .collect(ImmutableSet.toImmutableSet());
=======
        Set<String> outputFilePaths = getAllOutputFilePaths(outputBucket);
>>>>>>> 466acc99
        inputFilesFilter =
            inputFilePath -> {
              if (outputFilePaths.contains(
                  inputFilePathToOutputFilePath(
                      outputPathProvider,
                      inputFilePath,
                      outputBucket,
                      options.getOutputFileFormat()))) {
<<<<<<< HEAD
                throw new RuntimeException(
=======
                throw new WriteDispositionException(
>>>>>>> 466acc99
                    String.format(
                        "The file %s already exists in the output asset bucket: %s",
                        inputFilePath, outputBucket));
              }
              return true;
            };
        break;
      case SKIP:
<<<<<<< HEAD
        outputFilePaths =
            getFilesFromFilePattern(addWildCard(outputBucket))
                .collect(ImmutableSet.toImmutableSet());
=======
        outputFilePaths = getAllOutputFilePaths(outputBucket);
>>>>>>> 466acc99
        inputFilesFilter =
            inputFilePath ->
                !outputFilePaths.contains(
                    inputFilePathToOutputFilePath(
                        outputPathProvider,
                        inputFilePath,
                        outputBucket,
                        options.getOutputFileFormat()));
        break;
      default:
<<<<<<< HEAD
        throw new IllegalArgumentException(
=======
        throw new UnsupportedOperationException(
>>>>>>> 466acc99
            "Unsupported existing file behaviour: " + options.getWriteDisposition());
    }

    ImmutableList<GoogleCloudDataplexV1Entity> entities =
        isInputAsset
            ? dataplex.getCloudStorageEntities(options.getInputAssetOrEntitiesList())
            : dataplex.getEntities(
                Splitter.on(',').trimResults().splitToList(options.getInputAssetOrEntitiesList()));

    boolean convertingFiles = false;
    for (GoogleCloudDataplexV1Entity entity : entities) {
      ImmutableList<GoogleCloudDataplexV1Partition> partitions =
          dataplex.getPartitions(entity.getName());
      if (partitions.isEmpty()) {
        String outputPath = outputPathProvider.outputPathFrom(entity.getDataPath(), outputBucket);
<<<<<<< HEAD
        getFilesFromFilePattern(entityToFileSpec(entity))
            .filter(inputFilesFilter)
            .forEach(
                inputFilePath ->
                    pipeline.apply(
                        "Convert " + shortenDataplexName(entity.getName()),
                        new ConvertFiles(entity, inputFilePath, options, outputPath)));
=======
        Iterator<String> inputFilePaths =
            getFilesFromFilePattern(entityToFileSpec(entity)).filter(inputFilesFilter).iterator();
        convertingFiles = inputFilePaths.hasNext();
        inputFilePaths.forEachRemaining(
            inputFilePath ->
                pipeline.apply(
                    "Convert " + shortenDataplexName(entity.getName()),
                    new ConvertFiles(entity, inputFilePath, options, outputPath)));
>>>>>>> 466acc99
      } else {
        for (GoogleCloudDataplexV1Partition partition : partitions) {
          String outputPath =
              outputPathProvider.outputPathFrom(partition.getLocation(), outputBucket);
<<<<<<< HEAD
          getFilesFromFilePattern(partitionToFileSpec(partition))
              .filter(inputFilesFilter)
              .forEach(
                  inputFilePath ->
                      pipeline.apply(
                          "Convert " + shortenDataplexName(partition.getName()),
                          new ConvertFiles(entity, inputFilePath, options, outputPath)));
=======
          Iterator<String> inputFilePaths =
              getFilesFromFilePattern(partitionToFileSpec(partition))
                  .filter(inputFilesFilter)
                  .iterator();
          convertingFiles = inputFilePaths.hasNext();
          inputFilePaths.forEachRemaining(
              inputFilePath ->
                  pipeline.apply(
                      "Convert " + shortenDataplexName(partition.getName()),
                      new ConvertFiles(entity, inputFilePath, options, outputPath)));
>>>>>>> 466acc99
        }
      }
    }

    if (!convertingFiles) {
      pipeline.apply("Nothing to convert", new NoopTransform());
    }

    return pipeline.run();
  }

  private static String shortenDataplexName(String name) {
    // adding a unique number just in case the entities or partition names will repeat
    return name.substring(name.lastIndexOf('/') + 1) + ' ' + conversionsCounter++;
  }

  private static String entityToFileSpec(GoogleCloudDataplexV1Entity entity) {
    if (!Strings.isNullOrEmpty(entity.getDataPathPattern())) {
      return entity.getDataPathPattern();
    }
    return addWildCard(entity.getDataPath());
  }

  private static String partitionToFileSpec(GoogleCloudDataplexV1Partition partition) {
    return addWildCard(partition.getLocation());
  }

  /** Return the output path that is similar to the input, but with a new bucket. */
  private static String gcsOutputPathFrom(String inputPath, String outputBucket) {
    return String.format("gs://%s/%s", outputBucket, GcsPath.fromUri(inputPath).getObject());
  }

  private static String addWildCard(String path) {
    return path.endsWith("/") ? path + "**" : path + "/**";
  }

  private static String ensurePathEndsWithSlash(String path) {
    return path.endsWith("/") ? path : path + '/';
  }

<<<<<<< HEAD
  /** Example conversion: 1.json => 1.parquet; 1.abc => 1.abc.parquet. */
  private static String replaceInputExtensionWithOutputExtension(
      String path, OutputFileFormat outputFileFormat) {
    String inputFileExtension = path.substring(path.lastIndexOf('.'));
    if (EXPECTED_INPUT_FILES_EXTENSIONS.contains(inputFileExtension)) {
      return path.substring(0, path.length() - inputFileExtension.length())
          + outputFileFormat.fileSuffix;
    } else {
      return path + outputFileFormat.fileSuffix;
=======
  private static String ensurePathStartsWithFSPrefix(String path) {
    return path.startsWith("gs://") || path.startsWith("/") ? path : "gs://" + path;
  }

  /** Example conversion: 1.json => 1.parquet; 1.abc => 1.abc.parquet. */
  private static String replaceInputExtensionWithOutputExtension(
      String path, FileFormatOptions outputFileFormat) {
    String inputFileExtension = path.substring(path.lastIndexOf('.'));
    if (EXPECTED_INPUT_FILES_EXTENSIONS.contains(inputFileExtension)) {
      return path.substring(0, path.length() - inputFileExtension.length())
          + outputFileFormat.getFileSuffix();
    } else {
      return path + outputFileFormat.getFileSuffix();
>>>>>>> 466acc99
    }
  }

  private static String inputFilePathToOutputFilePath(
      OutputPathProvider outputPathProvider,
      String inputFilePath,
      String outputBucket,
<<<<<<< HEAD
      OutputFileFormat outputFileFormat) {
=======
      FileFormatOptions outputFileFormat) {
>>>>>>> 466acc99
    return replaceInputExtensionWithOutputExtension(
        outputPathProvider.outputPathFrom(inputFilePath, outputBucket), outputFileFormat);
  }

  private static Stream<String> getFilesFromFilePattern(String pattern) throws IOException {
    return FileSystems.match(pattern, EmptyMatchTreatment.ALLOW).metadata().stream()
        .map(MatchResult.Metadata::resourceId)
        .map(ResourceId::toString);
  }

<<<<<<< HEAD
=======
  private static ImmutableSet<String> getAllOutputFilePaths(String outputBucket)
      throws IOException {
    return getFilesFromFilePattern(addWildCard(ensurePathStartsWithFSPrefix(outputBucket)))
        .collect(ImmutableSet.toImmutableSet());
  }

>>>>>>> 466acc99
  /** Convert the input file path to a new output file path. */
  @FunctionalInterface
  interface OutputPathProvider {
    String outputPathFrom(String inputPath, String outputBucket);
  }

  private static class ConvertFiles extends PTransform<PBegin, PDone> {
    /** The tag for the headers of the CSV if required. */
    private static final TupleTag<String> CSV_HEADERS = new TupleTag<String>() {};

    /** The tag for the lines of the CSV. */
    private static final TupleTag<String> CSV_LINES = new TupleTag<String>() {};

    private final GoogleCloudDataplexV1Entity entity;
    private final String inputFilePath;
<<<<<<< HEAD
    private final OutputFileFormat outputFileFormat;
=======
    private final FileFormatOptions outputFileFormat;
>>>>>>> 466acc99
    private final DataplexCompression outputFileCompression;
    private final String outputPath;

    protected ConvertFiles(
        GoogleCloudDataplexV1Entity entity,
        String inputFilePath,
        FileFormatConversionOptions options,
        String outputPath) {
      super();
      this.entity = entity;
      this.outputFileFormat = options.getOutputFileFormat();
      this.inputFilePath = inputFilePath;
      this.outputFileCompression = options.getOutputFileCompression();
      this.outputPath = outputPath;
    }

    @Override
    public PDone expand(PBegin input) {
      Schema schema = Schemas.dataplexSchemaToAvro(entity.getSchema());
      String serializedSchema = Schemas.serialize(schema);
      PCollection<GenericRecord> records;
      switch (InputFileFormat.valueOf(entity.getFormat().getFormat())) {
        case CSV:
          records =
              input
                  .apply("CSV", readCsvTransform(entity, inputFilePath))
                  .get(CSV_LINES)
                  .apply("ToGenRec", ParDo.of(csvToGenericRecordFn(entity, serializedSchema)))
                  .setCoder(AvroCoder.of(GenericRecord.class, schema));
          break;
        case JSON:
          records =
              input
                  .apply("Json", readJsonTransform(inputFilePath))
                  .apply("ToGenRec", ParDo.of(jsonToGenericRecordFn(serializedSchema)))
                  .setCoder(AvroCoder.of(GenericRecord.class, schema));
          break;
        case PARQUET:
          records =
              input.apply(
                  "Parquet",
                  ParquetConverters.ReadParquetFile.newBuilder()
                      .withInputFileSpec(inputFilePath)
                      .withSerializedSchema(serializedSchema)
                      .build());
          break;
        case AVRO:
          records =
              input.apply(
                  "Avro",
                  AvroConverters.ReadAvroFile.newBuilder()
                      .withInputFileSpec(inputFilePath)
                      .withSerializedSchema(serializedSchema)
                      .build());
          break;
        default:
          throw new IllegalArgumentException(
              "Unexpected input file format: " + entity.getFormat().getFormat());
      }

      Sink<GenericRecord> sink;
      switch (outputFileFormat) {
        case PARQUET:
          sink =
              ParquetIO.sink(schema).withCompressionCodec(outputFileCompression.getParquetCodec());
          break;
        case AVRO:
          sink =
              new AvroSinkWithJodaDatesConversion<GenericRecord>(schema)
                  .withCodec(outputFileCompression.getAvroCodec());
          break;
        default:
          throw new UnsupportedOperationException(
              "Output format is not implemented: " + outputFileFormat);
      }

      String outputFileName =
          replaceInputExtensionWithOutputExtension(
              inputFilePath.substring(inputFilePath.lastIndexOf('/') + 1), outputFileFormat);

      records.apply(
          "Write",
          FileIO.<GenericRecord>write()
              .via(sink)
              .to(ensurePathEndsWithSlash(outputPath))
              .withNaming((window, pane, numShards, shardIndex, compression) -> outputFileName)
              .withNumShards(1)); // Must be 1 as we can only have 1 file per Dataplex partition.

      return PDone.in(input.getPipeline());
    }

    private static CsvConverters.ReadCsv readCsvTransform(
        GoogleCloudDataplexV1Entity entity, String inputFileSpec) {
      CsvConverters.ReadCsv.Builder builder =
          CsvConverters.ReadCsv.newBuilder()
              .setCsvFormat("Default")
              .setHeaderTag(CSV_HEADERS)
              .setLineTag(CSV_LINES);
      GoogleCloudDataplexV1StorageFormatCsvOptions csvOptions = entity.getFormat().getCsv();
      if (csvOptions == null) {
        return builder
            .setInputFileSpec(inputFileSpec)
            .setFileEncoding("UTF-8")
            .setHasHeaders(false)
            .setDelimiter(",")
            .build();
      }
      if (csvOptions.getHeaderRows() != null && csvOptions.getHeaderRows() > 1) {
        // TODO(olegsa): consider updating CsvConverters.ReadCsv to support multiple headers rows
        //  (probably rare case)
        throw new UnsupportedOperationException(
            "CSV conversion currently doesn't support files with multiple headers.");
      }
      // TODO(olegsa): consider updating CsvConverters.ReadCsv to support
      //  GoogleCloudDataplexV1StorageFormatCsvOptions.getQuote (probably rare case)
      return builder
          .setInputFileSpec(inputFileSpec)
          .setFileEncoding(csvOptions.getEncoding() != null ? csvOptions.getEncoding() : "UTF-8")
          .setHasHeaders(csvOptions.getHeaderRows() != null && csvOptions.getHeaderRows() > 0)
          .setDelimiter(csvOptions.getDelimiter() != null ? csvOptions.getDelimiter() : ",")
          .build();
    }

    private static CsvConverters.StringToGenericRecordFn csvToGenericRecordFn(
        GoogleCloudDataplexV1Entity entity, String serializedSchema) {
      GoogleCloudDataplexV1StorageFormatCsvOptions csvOptions = entity.getFormat().getCsv();
      return new CsvConverters.StringToGenericRecordFn(
              csvOptions != null && csvOptions.getDelimiter() != null
                  ? csvOptions.getDelimiter()
                  : ",")
          .withSerializedSchema(serializedSchema);
    }

    private static JsonConverters.ReadJson readJsonTransform(String inputFileSpec) {
      return JsonConverters.ReadJson.newBuilder().setInputFileSpec(inputFileSpec).build();
    }

    private static JsonConverters.StringToGenericRecordFn jsonToGenericRecordFn(
        String serializedSchema) {
      return new JsonConverters.StringToGenericRecordFn(serializedSchema);
    }
  }
}<|MERGE_RESOLUTION|>--- conflicted
+++ resolved
@@ -115,15 +115,9 @@
         "Specifies the behaviour if output files already exist. Format: OVERWRITE,"
             + " FAIL, SKIP. Default: OVERWRITE.")
     @Default.Enum("SKIP")
-<<<<<<< HEAD
-    ExistingOutputFilesBehaviour getWriteDisposition();
-
-    void setWriteDisposition(ExistingOutputFilesBehaviour value);
-=======
     WriteDispositionOptions getWriteDisposition();
 
     void setWriteDisposition(WriteDispositionOptions value);
->>>>>>> 466acc99
   }
 
   /** Supported input file formats. */
@@ -132,16 +126,6 @@
     JSON,
     PARQUET,
     AVRO
-  }
-
-  private static final ImmutableSet<String> EXPECTED_INPUT_FILES_EXTENSIONS =
-      ImmutableSet.of(".csv", ".json", ".parquet", ".avro");
-
-  /** The enum that defines how to handle existing output files. */
-  public enum ExistingOutputFilesBehaviour {
-    OVERWRITE,
-    SKIP,
-    FAIL
   }
 
   private static final ImmutableSet<String> EXPECTED_INPUT_FILES_EXTENSIONS =
@@ -224,13 +208,7 @@
         inputFilesFilter = inputFilePath -> true;
         break;
       case FAIL:
-<<<<<<< HEAD
-        Set<String> outputFilePaths =
-            getFilesFromFilePattern(addWildCard(outputBucket))
-                .collect(ImmutableSet.toImmutableSet());
-=======
         Set<String> outputFilePaths = getAllOutputFilePaths(outputBucket);
->>>>>>> 466acc99
         inputFilesFilter =
             inputFilePath -> {
               if (outputFilePaths.contains(
@@ -239,11 +217,7 @@
                       inputFilePath,
                       outputBucket,
                       options.getOutputFileFormat()))) {
-<<<<<<< HEAD
-                throw new RuntimeException(
-=======
                 throw new WriteDispositionException(
->>>>>>> 466acc99
                     String.format(
                         "The file %s already exists in the output asset bucket: %s",
                         inputFilePath, outputBucket));
@@ -252,13 +226,7 @@
             };
         break;
       case SKIP:
-<<<<<<< HEAD
-        outputFilePaths =
-            getFilesFromFilePattern(addWildCard(outputBucket))
-                .collect(ImmutableSet.toImmutableSet());
-=======
         outputFilePaths = getAllOutputFilePaths(outputBucket);
->>>>>>> 466acc99
         inputFilesFilter =
             inputFilePath ->
                 !outputFilePaths.contains(
@@ -269,11 +237,7 @@
                         options.getOutputFileFormat()));
         break;
       default:
-<<<<<<< HEAD
-        throw new IllegalArgumentException(
-=======
         throw new UnsupportedOperationException(
->>>>>>> 466acc99
             "Unsupported existing file behaviour: " + options.getWriteDisposition());
     }
 
@@ -289,15 +253,6 @@
           dataplex.getPartitions(entity.getName());
       if (partitions.isEmpty()) {
         String outputPath = outputPathProvider.outputPathFrom(entity.getDataPath(), outputBucket);
-<<<<<<< HEAD
-        getFilesFromFilePattern(entityToFileSpec(entity))
-            .filter(inputFilesFilter)
-            .forEach(
-                inputFilePath ->
-                    pipeline.apply(
-                        "Convert " + shortenDataplexName(entity.getName()),
-                        new ConvertFiles(entity, inputFilePath, options, outputPath)));
-=======
         Iterator<String> inputFilePaths =
             getFilesFromFilePattern(entityToFileSpec(entity)).filter(inputFilesFilter).iterator();
         convertingFiles = inputFilePaths.hasNext();
@@ -306,20 +261,10 @@
                 pipeline.apply(
                     "Convert " + shortenDataplexName(entity.getName()),
                     new ConvertFiles(entity, inputFilePath, options, outputPath)));
->>>>>>> 466acc99
       } else {
         for (GoogleCloudDataplexV1Partition partition : partitions) {
           String outputPath =
               outputPathProvider.outputPathFrom(partition.getLocation(), outputBucket);
-<<<<<<< HEAD
-          getFilesFromFilePattern(partitionToFileSpec(partition))
-              .filter(inputFilesFilter)
-              .forEach(
-                  inputFilePath ->
-                      pipeline.apply(
-                          "Convert " + shortenDataplexName(partition.getName()),
-                          new ConvertFiles(entity, inputFilePath, options, outputPath)));
-=======
           Iterator<String> inputFilePaths =
               getFilesFromFilePattern(partitionToFileSpec(partition))
                   .filter(inputFilesFilter)
@@ -330,7 +275,6 @@
                   pipeline.apply(
                       "Convert " + shortenDataplexName(partition.getName()),
                       new ConvertFiles(entity, inputFilePath, options, outputPath)));
->>>>>>> 466acc99
         }
       }
     }
@@ -371,17 +315,6 @@
     return path.endsWith("/") ? path : path + '/';
   }
 
-<<<<<<< HEAD
-  /** Example conversion: 1.json => 1.parquet; 1.abc => 1.abc.parquet. */
-  private static String replaceInputExtensionWithOutputExtension(
-      String path, OutputFileFormat outputFileFormat) {
-    String inputFileExtension = path.substring(path.lastIndexOf('.'));
-    if (EXPECTED_INPUT_FILES_EXTENSIONS.contains(inputFileExtension)) {
-      return path.substring(0, path.length() - inputFileExtension.length())
-          + outputFileFormat.fileSuffix;
-    } else {
-      return path + outputFileFormat.fileSuffix;
-=======
   private static String ensurePathStartsWithFSPrefix(String path) {
     return path.startsWith("gs://") || path.startsWith("/") ? path : "gs://" + path;
   }
@@ -395,7 +328,6 @@
           + outputFileFormat.getFileSuffix();
     } else {
       return path + outputFileFormat.getFileSuffix();
->>>>>>> 466acc99
     }
   }
 
@@ -403,11 +335,7 @@
       OutputPathProvider outputPathProvider,
       String inputFilePath,
       String outputBucket,
-<<<<<<< HEAD
-      OutputFileFormat outputFileFormat) {
-=======
       FileFormatOptions outputFileFormat) {
->>>>>>> 466acc99
     return replaceInputExtensionWithOutputExtension(
         outputPathProvider.outputPathFrom(inputFilePath, outputBucket), outputFileFormat);
   }
@@ -418,15 +346,12 @@
         .map(ResourceId::toString);
   }
 
-<<<<<<< HEAD
-=======
   private static ImmutableSet<String> getAllOutputFilePaths(String outputBucket)
       throws IOException {
     return getFilesFromFilePattern(addWildCard(ensurePathStartsWithFSPrefix(outputBucket)))
         .collect(ImmutableSet.toImmutableSet());
   }
 
->>>>>>> 466acc99
   /** Convert the input file path to a new output file path. */
   @FunctionalInterface
   interface OutputPathProvider {
@@ -442,11 +367,7 @@
 
     private final GoogleCloudDataplexV1Entity entity;
     private final String inputFilePath;
-<<<<<<< HEAD
-    private final OutputFileFormat outputFileFormat;
-=======
     private final FileFormatOptions outputFileFormat;
->>>>>>> 466acc99
     private final DataplexCompression outputFileCompression;
     private final String outputPath;
 
