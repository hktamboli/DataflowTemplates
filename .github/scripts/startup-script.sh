#!/bin/bash
# Copyright 2023 Google LLC
#
# Licensed under the Apache License, Version 2.0 (the "License");
# you may not use this file except in compliance with the License.
# You may obtain a copy of the License at
#
#   http://www.apache.org/licenses/LICENSE-2.0
#
# Unless required by applicable law or agreed to in writing, software
# distributed under the License is distributed on an "AS IS" BASIS,
# WITHOUT WARRANTIES OR CONDITIONS OF ANY KIND, either express or implied.
# See the License for the specific language governing permissions and
# limitations under the License.

user=runner
id -u $user &> /dev/null | sudo useradd $user

# increase ulimit size
ulimit -n 65536

# increase max virtual memory
sudo sysctl -w vm.max_map_count=262144

# update git
sudo add-apt-repository ppa:git-core/ppa -y
sudo apt update
sudo apt install git -y

# install jq
sudo apt install jq -y

# install maven
sudo apt install git maven -y

<<<<<<< HEAD
=======
# update git
sudo add-apt-repository ppa:git-core/ppa -y
sudo apt-get update
sudo apt-get install git -y

# update python to 3.11
sudo add-apt-repository ppa:deadsnakes/ppa -y
sudo apt update
sudo apt upgrade -y
sudo apt-get install python3.11 -y
sudo echo "alias python=/usr/bin/python3.11" > /home/$user/.bashrc
sudo echo "alias python3=/usr/bin/python3.11" >> /home/$user/.bashrc
source /home/$user/.bashrc

>>>>>>> a7308e16
# install gh
sudo apt install curl -y \
&& sudo curl -fsSL https://cli.github.com/packages/githubcli-archive-keyring.gpg | sudo dd of=/usr/share/keyrings/githubcli-archive-keyring.gpg \
&& sudo chmod go+r /usr/share/keyrings/githubcli-archive-keyring.gpg \
&& echo "deb [arch=$(dpkg --print-architecture) signed-by=/usr/share/keyrings/githubcli-archive-keyring.gpg] https://cli.github.com/packages stable main" | sudo tee /etc/apt/sources.list.d/github-cli.list > /dev/null \
&& sudo apt update \
&& sudo apt install gh -y

# install docker
sudo apt update
sudo apt install \
    ca-certificates \
    curl \
    gnupg \
    lsb-release
sudo mkdir -p /etc/apt/keyrings
curl -fsSL https://download.docker.com/linux/ubuntu/gpg | sudo gpg --dearmor -o /etc/apt/keyrings/docker.gpg
echo \
  "deb [arch=$(dpkg --print-architecture) signed-by=/etc/apt/keyrings/docker.gpg] https://download.docker.com/linux/ubuntu \
  $(lsb_release -cs) stable" | sudo tee /etc/apt/sources.list.d/docker.list > /dev/null
sudo apt update
sudo apt install docker-ce docker-ce-cli containerd.io docker-compose-plugin -y

# add user to docker group
sudo groupadd docker
sudo gpasswd -a $user docker

# create user HOME
sudo mkdir /home/$user
sudo chown $user /home/$user

# access secrets from secretsmanager
secrets=$(gcloud secrets versions access latest --secret="GITACTION_SECRET_NAME")

# set secrets as env vars
secretsConfig=($secrets)
for var in "${secretsConfig[@]}"; do
  export "${var?}"
done

# retrieve gitaction runner token
ACTIONS_RUNNER_INPUT_TOKEN="$(curl -sS --request POST --url "https://api.github.com/repos/${REPO_OWNER}/${REPO_NAME}/actions/runners/registration-token" --header "authorization: Bearer ${GITHUB_TOKEN}"  --header 'content-type: application/json' | jq -r .token)"

# create actions-runner directory
sudo -u $user bash -c "mkdir /home/$user/actions-runner"

# download and extract gitactions binary
sudo -u $user bash -c "cd /home/$user/actions-runner && curl -o actions-runner-linux-x64.tar.gz --location https://github.com/actions/runner/releases/download/v${GH_RUNNER_VERSION}/actions-runner-linux-x64-${GH_RUNNER_VERSION}.tar.gz"
sudo -u $user bash -c "cd /home/$user/actions-runner && tar -zxf ./actions-runner-linux-x64.tar.gz"

# configure and run gitactions runner
sudo -u $user bash -c "cd /home/$user/actions-runner && ./config.sh --url ${REPO_URL} --token ${ACTIONS_RUNNER_INPUT_TOKEN} --labels ${GITACTIONS_LABELS} --unattended"
sudo -u $user bash -c "cd /home/$user/actions-runner && ./run.sh &"<|MERGE_RESOLUTION|>--- conflicted
+++ resolved
@@ -33,13 +33,6 @@
 # install maven
 sudo apt install git maven -y
 
-<<<<<<< HEAD
-=======
-# update git
-sudo add-apt-repository ppa:git-core/ppa -y
-sudo apt-get update
-sudo apt-get install git -y
-
 # update python to 3.11
 sudo add-apt-repository ppa:deadsnakes/ppa -y
 sudo apt update
@@ -49,7 +42,6 @@
 sudo echo "alias python3=/usr/bin/python3.11" >> /home/$user/.bashrc
 source /home/$user/.bashrc
 
->>>>>>> a7308e16
 # install gh
 sudo apt install curl -y \
 && sudo curl -fsSL https://cli.github.com/packages/githubcli-archive-keyring.gpg | sudo dd of=/usr/share/keyrings/githubcli-archive-keyring.gpg \
