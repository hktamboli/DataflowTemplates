--- conflicted
+++ resolved
@@ -295,11 +295,7 @@
      */
     public HttpEventPublisher build()
         throws NoSuchAlgorithmException, KeyStoreException, KeyManagementException,
-<<<<<<< HEAD
-            CertificateException {
-=======
             CertificateException, IOException {
->>>>>>> ceb7586c
 
       checkNotNull(token(), "Authentication token needs to be specified via withToken(token).");
       checkNotNull(genericUrl(), "URL needs to be specified via withUrl(url).");
@@ -360,7 +356,7 @@
                 ? NoopHostnameVerifier.INSTANCE
                 : new DefaultHostnameVerifier();
 
-        SSLContext sslContext = SSLContextBuilder.create().build();
+        SSLContext sslContext =  SSLContextBuilder.create().build();
         if (disableCertificateValidation) {
           LOG.info("Certificate validation is disabled");
           sslContext =
@@ -372,7 +368,8 @@
           InputStream inStream = new ByteArrayInputStream(rootCaCertificate);
           CertificateFactory cf = CertificateFactory.getInstance("X.509");
           X509Certificate cert = (X509Certificate) cf.generateCertificate(inStream);
-          CustomX509TrustManager customTrustManager = new CustomX509TrustManager(cert);
+          CustomX509TrustManager customTrustManager =
+              new CustomX509TrustManager(cert);
           sslContext.init(null, new TrustManager[] {customTrustManager}, null);
         }
 
