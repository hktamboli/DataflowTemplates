/*
 * Copyright (C) 2019 Google LLC
 *
 * Licensed under the Apache License, Version 2.0 (the "License"); you may not
 * use this file except in compliance with the License. You may obtain a copy of
 * the License at
 *
 *   http://www.apache.org/licenses/LICENSE-2.0
 *
 * Unless required by applicable law or agreed to in writing, software
 * distributed under the License is distributed on an "AS IS" BASIS, WITHOUT
 * WARRANTIES OR CONDITIONS OF ANY KIND, either express or implied. See the
 * License for the specific language governing permissions and limitations under
 * the License.
 */
package com.google.cloud.teleport.splunk;

import static org.hamcrest.CoreMatchers.equalTo;
import static org.hamcrest.CoreMatchers.is;
import static org.junit.Assert.assertThat;
import static org.mockserver.integration.ClientAndServer.startClientAndServer;

import com.google.api.client.http.GenericUrl;
import com.google.api.client.http.HttpContent;
import com.google.api.client.util.ExponentialBackOff;
import com.google.common.base.Joiner;
import com.google.common.collect.ImmutableList;
import com.google.common.io.Resources;
import java.io.BufferedReader;
import java.io.ByteArrayOutputStream;
import java.io.FileNotFoundException;
import java.io.FileReader;
import java.io.IOException;
import java.io.UnsupportedEncodingException;
import java.net.ServerSocket;
import java.nio.charset.StandardCharsets;
import java.security.KeyManagementException;
import java.security.KeyStoreException;
import java.security.NoSuchAlgorithmException;
import java.security.cert.CertificateException;
import java.util.List;
import javax.net.ssl.SSLHandshakeException;
import org.junit.Before;
import org.junit.Test;
import org.mockserver.configuration.ConfigurationProperties;
import org.mockserver.integration.ClientAndServer;
import org.mockserver.model.HttpRequest;
import org.mockserver.model.HttpResponse;
import org.mockserver.verify.VerificationTimes;

/** Unit tests for {@link com.google.cloud.teleport.splunk.HttpEventPublisher} class. */
public class HttpEventPublisherTest {

  private static final SplunkEvent SPLUNK_TEST_EVENT_1 =
      SplunkEvent.newBuilder()
          .withEvent("test-event-1")
          .withHost("test-host-1")
          .withIndex("test-index-1")
          .withSource("test-source-1")
          .withSourceType("test-source-type-1")
          .withTime(12345L)
          .build();

  private static final SplunkEvent SPLUNK_TEST_EVENT_2 =
      SplunkEvent.newBuilder()
          .withEvent("test-event-2")
          .withHost("test-host-2")
          .withIndex("test-index-2")
          .withSource("test-source-2")
          .withSourceType("test-source-type-2")
          .withTime(12345L)
          .build();

  private static final List<SplunkEvent> SPLUNK_EVENTS =
      ImmutableList.of(SPLUNK_TEST_EVENT_1, SPLUNK_TEST_EVENT_2);
  private static final String ROOT_CA_PATH = "PubsubToSplunkTestData/RootCA.crt";
  private static final String INCORRECT_ROOT_CA_PATH = "PubsubToSplunkTestData/RootCA_2.crt";
  private static final String CERTIFICATE_PATH =
      "PubsubToSplunkTestData/RootCASignedCertificate.crt";
  private static final String KEY_PATH =
      Resources.getResource("PubsubToSplunkTestData/PrivateKey.key").getPath();
  private static final String EXPECTED_PATH = "/" + HttpEventPublisher.HEC_URL_PATH;
  private ClientAndServer mockServer;

  @Before
  public void setUp() throws IOException {
    ConfigurationProperties.disableSystemOut(true);
    ConfigurationProperties.privateKeyPath(KEY_PATH);
    ConfigurationProperties.x509CertificatePath(CERTIFICATE_PATH);
    ServerSocket socket = new ServerSocket(0);
    int port = socket.getLocalPort();
    socket.close();
    mockServer = startClientAndServer("localhost", port);
  }

  /** Test whether payload is stringified as expected. */
  @Test
  public void stringPayloadTest()
      throws UnsupportedEncodingException, NoSuchAlgorithmException, KeyStoreException,
          KeyManagementException, CertificateException, IOException {

    HttpEventPublisher publisher =
        HttpEventPublisher.newBuilder()
            .withUrl("http://example.com")
            .withToken("test-token")
            .withDisableCertificateValidation(false)
            .build();

    String actual = publisher.getStringPayload(SPLUNK_EVENTS);

    String expected =
        "{\"time\":12345,\"host\":\"test-host-1\",\"source\":\"test-source-1\","
            + "\"sourcetype\":\"test-source-type-1\",\"index\":\"test-index-1\","
            + "\"event\":\"test-event-1\"}{\"time\":12345,\"host\":\"test-host-2\","
            + "\"source\":\"test-source-2\",\"sourcetype\":\"test-source-type-2\","
            + "\"index\":\"test-index-2\",\"event\":\"test-event-2\"}";

    assertThat(expected, is(equalTo(actual)));
  }

  /** Test whether {@link HttpContent} is created from the list of {@link SplunkEvent}s. */
  @Test
  public void contentTest()
      throws NoSuchAlgorithmException, KeyStoreException, KeyManagementException, IOException,
<<<<<<< HEAD
          CertificateException {
=======
          CertificateException, IOException {
>>>>>>> ceb7586c

    HttpEventPublisher publisher =
        HttpEventPublisher.newBuilder()
            .withUrl("http://example.com")
            .withToken("test-token")
            .withDisableCertificateValidation(false)
            .build();

    String expectedString =
        "{\"time\":12345,\"host\":\"test-host-1\",\"source\":\"test-source-1\","
            + "\"sourcetype\":\"test-source-type-1\",\"index\":\"test-index-1\","
            + "\"event\":\"test-event-1\"}{\"time\":12345,\"host\":\"test-host-2\","
            + "\"source\":\"test-source-2\",\"sourcetype\":\"test-source-type-2\","
            + "\"index\":\"test-index-2\",\"event\":\"test-event-2\"}";

    try (ByteArrayOutputStream bos = new ByteArrayOutputStream()) {
      HttpContent actualContent = publisher.getContent(SPLUNK_EVENTS);
      actualContent.writeTo(bos);
      String actualString = new String(bos.toByteArray(), StandardCharsets.UTF_8);
      assertThat(actualString, is(equalTo(expectedString)));
    }
  }

  @Test
  public void genericURLTest()
      throws NoSuchAlgorithmException, KeyStoreException, KeyManagementException, IOException {

    String baseURL = "http://example.com";
    HttpEventPublisher.Builder builder =
        HttpEventPublisher.newBuilder()
            .withUrl(baseURL)
            .withToken("test-token")
            .withDisableCertificateValidation(false);

    assertThat(
        builder.genericUrl(),
        is(equalTo(new GenericUrl(Joiner.on('/').join(baseURL, "services/collector/event")))));
  }

  @Test
  public void configureBackOffDefaultTest()
      throws NoSuchAlgorithmException, KeyStoreException, KeyManagementException, IOException,
          CertificateException {

    HttpEventPublisher publisherDefaultBackOff =
        HttpEventPublisher.newBuilder()
            .withUrl("http://example.com")
            .withToken("test-token")
            .withDisableCertificateValidation(false)
            .build();

    assertThat(
        publisherDefaultBackOff.getConfiguredBackOff().getMaxElapsedTimeMillis(),
        is(equalTo(ExponentialBackOff.DEFAULT_MAX_ELAPSED_TIME_MILLIS)));
  }

  @Test
  public void configureBackOffCustomTest()
      throws NoSuchAlgorithmException, KeyStoreException, KeyManagementException, IOException,
          CertificateException {

    int timeoutInMillis = 600000; // 10 minutes
    HttpEventPublisher publisherWithBackOff =
        HttpEventPublisher.newBuilder()
            .withUrl("http://example.com")
            .withToken("test-token")
            .withDisableCertificateValidation(false)
            .withMaxElapsedMillis(timeoutInMillis)
            .build();

    assertThat(
        publisherWithBackOff.getConfiguredBackOff().getMaxElapsedTimeMillis(),
        is(equalTo(timeoutInMillis)));
  }

  @Test(expected = CertificateException.class)
  public void invalidRootCaTest() throws Exception {
    HttpEventPublisher publisherWithInvalidCert =
        HttpEventPublisher.newBuilder()
            .withUrl("https://example.com")
            .withToken("test-token")
            .withDisableCertificateValidation(false)
            .withRootCaCertificate("invalid_ca".getBytes())
            .build();
  }

  /** Tests if a self-signed certificate is trusted if its root CA is passed. */
  @Test
  public void recognizedSelfSignedCertificateTest() throws Exception {
    mockServerListening(200);
    byte[] rootCa =
        Resources.toString(Resources.getResource(ROOT_CA_PATH), StandardCharsets.UTF_8).getBytes();
    HttpEventPublisher publisher =
        HttpEventPublisher.newBuilder()
            .withUrl("https://localhost:" + String.valueOf(mockServer.getPort()))
            .withToken("test-token")
            .withDisableCertificateValidation(false)
            .withRootCaCertificate(rootCa)
            .build();
    publisher.execute(SPLUNK_EVENTS);

    // Server received exactly one POST request.
    mockServer.verify(HttpRequest.request(EXPECTED_PATH), VerificationTimes.once());
  }

  /**
   * Tests if a self-signed certificate is not trusted if it is not derived by the root CA which is
   * passed.
   */
  @Test(expected = SSLHandshakeException.class)
  public void unrecognizedSelfSignedCertificateTest() throws Exception {
    mockServerListening(200);
    byte[] rootCa =
        Resources.toString(Resources.getResource(INCORRECT_ROOT_CA_PATH), StandardCharsets.UTF_8)
            .getBytes();
    HttpEventPublisher publisher =
        HttpEventPublisher.newBuilder()
            .withUrl("https://localhost:" + String.valueOf(mockServer.getPort()))
            .withToken("test-token")
            .withDisableCertificateValidation(false)
            .withRootCaCertificate(rootCa)
            .build();
    publisher.execute(SPLUNK_EVENTS);
  }

  private byte[] readFile(String path) throws FileNotFoundException, IOException {
    BufferedReader br = new BufferedReader(new FileReader(Resources.getResource(path).getFile()));
    StringBuilder sb = new StringBuilder();
    String line = br.readLine();
    while (line != null) {
      sb.append(line);
      sb.append(System.lineSeparator());
      line = br.readLine();
    }
    return sb.toString().getBytes();
  }

  private void mockServerListening(int statusCode) {
    mockServer
        .when(HttpRequest.request(EXPECTED_PATH))
        .respond(HttpResponse.response().withStatusCode(statusCode));
  }
}<|MERGE_RESOLUTION|>--- conflicted
+++ resolved
@@ -122,11 +122,7 @@
   @Test
   public void contentTest()
       throws NoSuchAlgorithmException, KeyStoreException, KeyManagementException, IOException,
-<<<<<<< HEAD
-          CertificateException {
-=======
           CertificateException, IOException {
->>>>>>> ceb7586c
 
     HttpEventPublisher publisher =
         HttpEventPublisher.newBuilder()
@@ -167,9 +163,8 @@
   }
 
   @Test
-  public void configureBackOffDefaultTest()
-      throws NoSuchAlgorithmException, KeyStoreException, KeyManagementException, IOException,
-          CertificateException {
+  public void configureBackOffDefaultTest() throws NoSuchAlgorithmException,
+      KeyStoreException, KeyManagementException, IOException, CertificateException {
 
     HttpEventPublisher publisherDefaultBackOff =
         HttpEventPublisher.newBuilder()
@@ -184,9 +179,8 @@
   }
 
   @Test
-  public void configureBackOffCustomTest()
-      throws NoSuchAlgorithmException, KeyStoreException, KeyManagementException, IOException,
-          CertificateException {
+  public void configureBackOffCustomTest() throws NoSuchAlgorithmException,
+      KeyStoreException, KeyManagementException, IOException, CertificateException {
 
     int timeoutInMillis = 600000; // 10 minutes
     HttpEventPublisher publisherWithBackOff =
