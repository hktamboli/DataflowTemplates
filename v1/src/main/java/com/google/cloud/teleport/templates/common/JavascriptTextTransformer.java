/*
 * Copyright (C) 2018 Google LLC
 *
 * Licensed under the Apache License, Version 2.0 (the "License"); you may not
 * use this file except in compliance with the License. You may obtain a copy of
 * the License at
 *
 *   http://www.apache.org/licenses/LICENSE-2.0
 *
 * Unless required by applicable law or agreed to in writing, software
 * distributed under the License is distributed on an "AS IS" BASIS, WITHOUT
 * WARRANTIES OR CONDITIONS OF ANY KIND, either express or implied. See the
 * License for the specific language governing permissions and limitations under
 * the License.
 */
package com.google.cloud.teleport.templates.common;

import static com.google.common.base.Preconditions.checkArgument;

import com.github.benmanes.caffeine.cache.Caffeine;
import com.github.benmanes.caffeine.cache.Expiry;
import com.github.benmanes.caffeine.cache.LoadingCache;
import com.google.auto.value.AutoValue;
import com.google.cloud.teleport.metadata.TemplateParameter;
import com.google.cloud.teleport.values.FailsafeElement;
import com.google.common.base.Strings;
import com.google.common.base.Throwables;
import com.google.common.io.CharStreams;
import java.io.IOException;
import java.io.Reader;
import java.io.UncheckedIOException;
import java.nio.channels.Channels;
import java.nio.charset.StandardCharsets;
import java.util.ArrayList;
import java.util.Arrays;
import java.util.Collection;
import java.util.List;
import java.util.concurrent.TimeUnit;
import java.util.stream.Collectors;
import javax.annotation.Nullable;
import javax.script.Invocable;
import javax.script.ScriptEngine;
import javax.script.ScriptEngineFactory;
import javax.script.ScriptEngineManager;
import javax.script.ScriptException;
import org.apache.beam.sdk.io.FileSystems;
import org.apache.beam.sdk.io.fs.MatchResult;
import org.apache.beam.sdk.io.fs.MatchResult.Metadata;
import org.apache.beam.sdk.io.fs.MatchResult.Status;
import org.apache.beam.sdk.metrics.Counter;
import org.apache.beam.sdk.metrics.Metrics;
import org.apache.beam.sdk.options.Default;
import org.apache.beam.sdk.options.PipelineOptions;
import org.apache.beam.sdk.options.ValueProvider;
import org.apache.beam.sdk.transforms.DoFn;
import org.apache.beam.sdk.transforms.PTransform;
import org.apache.beam.sdk.transforms.ParDo;
import org.apache.beam.sdk.values.PCollection;
import org.apache.beam.sdk.values.PCollectionTuple;
import org.apache.beam.sdk.values.TupleTag;
import org.apache.beam.sdk.values.TupleTagList;
import org.openjdk.nashorn.api.scripting.NashornScriptEngineFactory;
import org.openjdk.nashorn.api.scripting.ScriptObjectMirror;
import org.slf4j.Logger;
import org.slf4j.LoggerFactory;

/** A Text UDF Transform Function. Note that this class's implementation is not threadsafe */
@AutoValue
public abstract class JavascriptTextTransformer {

  private static final Logger LOG = LoggerFactory.getLogger(JavascriptTextTransformer.class);

  /** Necessary CLI options for running UDF function. */
  public interface JavascriptTextTransformerOptions extends PipelineOptions {
    // "Required" annotation is added as a workaround for BEAM-7983.
    @TemplateParameter.GcsReadFile(
        order = 10,
        optional = true,
        description = "JavaScript UDF path in Cloud Storage",
        helpText =
<<<<<<< HEAD
            "The Cloud Storage URI of the `.js` file that defines the JavaScript user-defined function (UDF) you want to use. For example, `gs://my-bucket/my-udfs/my_file.js`.")
=======
            "The Cloud Storage URI of the .js file that defines the JavaScript user-defined function "
                + "(UDF) to use. For example, `gs://my-bucket/my-udfs/my_file.js`.")
>>>>>>> 3a154b6a
    ValueProvider<String> getJavascriptTextTransformGcsPath();

    void setJavascriptTextTransformGcsPath(ValueProvider<String> javascriptTextTransformGcsPath);

    @TemplateParameter.Text(
        order = 11,
        optional = true,
        regexes = {"[a-zA-Z0-9_]+"},
        description = "JavaScript UDF name",
        helpText =
<<<<<<< HEAD
            "The name of the JavaScript user-defined function (UDF) that you want to use. For example, if your JavaScript function code is `myTransform(inJson) { /*...do stuff...*/ }`, then the function name is `myTransform`. For sample JavaScript UDFs, see UDF Examples (https://github.com/GoogleCloudPlatform/DataflowTemplates#udf-examples)",
        example = "transform_udf1")
=======
            "The name of the JavaScript user-defined function (UDF) to use. For example, if your "
                + "JavaScript function code is `myTransform(inJson) { /*...do stuff...*/ }`, then the function name "
                + "is `myTransform`. For sample JavaScript UDFs, see "
                + "UDF Examples (https://github.com/GoogleCloudPlatform/DataflowTemplates#udf-examples).")
>>>>>>> 3a154b6a
    ValueProvider<String> getJavascriptTextTransformFunctionName();

    void setJavascriptTextTransformFunctionName(
        ValueProvider<String> javascriptTextTransformFunctionName);

    // Support reloading in UDFs
    @TemplateParameter.Integer(
        order = 12,
        optional = true,
        description = "JavaScript UDF auto-reload interval (minutes)",
        helpText =
            "Specifies how frequently to reload the UDF, in minutes. If the value is greater than 0, Dataflow periodically checks the UDF file in Cloud Storage, and reloads the UDF if the file is modified. This parameter allows you to update the UDF while the pipeline is running, without needing to restart the job. If the value is 0, UDF reloading is disabled. The default value is 0.")
    @Default.Integer(0)
    ValueProvider<Integer> getJavascriptTextTransformReloadIntervalMinutes();

    void setJavascriptTextTransformReloadIntervalMinutes(
        ValueProvider<Integer> javascriptReloadIntervalMinutes);
  }

  /**
   * Grabs code from a FileSystem, loads it into the Nashorn Javascript Engine, and executes
   * Javascript Functions.
   */
  @AutoValue
  public abstract static class JavascriptRuntime {

    /** JavaScript Engines to look for in the classpath. */
    private static final List<String> JAVASCRIPT_ENGINE_NAMES =
        Arrays.asList("Nashorn", "JavaScript");

    @Nullable
    public abstract String fileSystemPath();

    @Nullable
    public abstract String functionName();

    @Nullable
    public abstract Integer reloadIntervalMinutes();

    private static LoadingCache<JavascriptRuntime, Invocable> cache =
        Caffeine.newBuilder()
            .expireAfter(
                new Expiry<JavascriptRuntime, Invocable>() {
                  public long expireAfterCreate(
                      JavascriptRuntime runtime, Invocable invocable, long currentTime) {
                    // Do not expire if reload is disabled
                    if (runtime.reloadIntervalMinutes() == null
                        || runtime.reloadIntervalMinutes() <= 0) {
                      return Long.MAX_VALUE;
                    }
                    return TimeUnit.MINUTES.toNanos(runtime.reloadIntervalMinutes());
                  }

                  public long expireAfterUpdate(
                      JavascriptRuntime runtime,
                      Invocable invocable,
                      long currentTime,
                      long currentDuration) {
                    return currentDuration;
                  }

                  public long expireAfterRead(
                      JavascriptRuntime runtime,
                      Invocable invocable,
                      long currentTime,
                      long currentDuration) {
                    return currentDuration;
                  }
                })
            .build(runtime -> buildInvocable(runtime));

    /** Builder for {@link JavascriptTextTransformer}. */
    @AutoValue.Builder
    public abstract static class Builder {
      public abstract Builder setFileSystemPath(@Nullable String fileSystemPath);

      public abstract Builder setFunctionName(@Nullable String functionName);

      public abstract Builder setReloadIntervalMinutes(@Nullable Integer value);

      public abstract JavascriptRuntime build();
    }

    /**
     * Factory method for generating a JavascriptTextTransformer.Builder.
     *
     * @return a JavascriptTextTransformer builder
     */
    public static Builder newBuilder() {
      return new AutoValue_JavascriptTextTransformer_JavascriptRuntime.Builder();
    }

    /**
     * Gets a cached Javascript Invocable, if fileSystemPath() not set, returns null.
     *
     * @return a Javascript Invocable or null
     */
    @Nullable
    public Invocable getInvocable() {

      // return null if no UDF path specified.
      if (Strings.isNullOrEmpty(fileSystemPath())) {
        return null;
      }
      return cache.get(this);
    }

    public static Invocable buildInvocable(JavascriptRuntime runtime)
        throws IOException, ScriptException {
      // List of all scripts read from the filesystem
      Collection<String> scripts = getScripts(runtime.fileSystemPath());
      return newInvocable(scripts);
    }

    /**
     * Factory method for making a new Invocable.
     *
     * @param scripts a collection of javascript scripts encoded with UTF8 to load in
     */
    @Nullable
    private static Invocable newInvocable(Collection<String> scripts) throws ScriptException {
      ScriptEngine engine = getJavaScriptEngine();
      for (String script : scripts) {
        engine.eval(script);
      }
      return (Invocable) engine;
    }

    private static ScriptEngine getJavaScriptEngine() {
      NashornScriptEngineFactory nashornFactory = new NashornScriptEngineFactory();
      ScriptEngine engine = nashornFactory.getScriptEngine("--language=es6");

      if (engine != null) {
        return engine;
      }

      List<String> availableEngines = new ArrayList<>();
      ScriptEngineManager manager = new ScriptEngineManager();
      for (ScriptEngineFactory factory : manager.getEngineFactories()) {
        availableEngines.add(
            factory.getEngineName()
                + " ("
                + factory.getEngineVersion()
                + ") - "
                + factory.getNames());
      }

      throw new RuntimeException(
          String.format("JavaScript engine not available. Found engines: %s.", availableEngines));
    }

    /**
     * Invokes the UDF with specified data.
     *
     * @param data data to pass to the invocable function
     * @return The data transformed by the UDF in String format
     */
    @Nullable
    public String invoke(String data) throws ScriptException, IOException, NoSuchMethodException {
      Invocable invocable = getInvocable();
      if (invocable == null) {
        throw new RuntimeException("No UDF was loaded");
      }

      Object result;
      synchronized (invocable) {
        result = invocable.invokeFunction(functionName(), data);
      }
      if (result == null || ScriptObjectMirror.isUndefined(result)) {
        return null;
      } else if (result instanceof String) {
        return (String) result;
      } else {
        String className = result.getClass().getName();
        throw new RuntimeException(
            "UDF Function did not return a String. Instead got: " + className);
      }
    }

    /**
     * Loads into memory scripts from a File System from a given path. Supports any file system that
     * {@link FileSystems} supports.
     *
     * @return a collection of scripts loaded as UTF8 Strings
     */
    private static Collection<String> getScripts(String path) throws IOException {
      MatchResult result = FileSystems.match(path);
      checkArgument(
          result.status() == Status.OK && !result.metadata().isEmpty(),
          "Failed to match any files with the pattern: " + path);

      return result.metadata().stream()
          .filter(metadata -> metadata.resourceId().getFilename().endsWith(".js"))
          .map(Metadata::resourceId)
          .map(
              resourceId -> {
                try (Reader reader =
                    Channels.newReader(
                        FileSystems.open(resourceId), StandardCharsets.UTF_8.name())) {
                  return CharStreams.toString(reader);
                } catch (IOException e) {
                  throw new UncheckedIOException(e);
                }
              })
          .collect(Collectors.toList());
    }
  }

  /** Transforms Text Strings via a Javascript UDF. */
  @AutoValue
  public abstract static class TransformTextViaJavascript
      extends PTransform<PCollection<String>, PCollection<String>> {
    public abstract @Nullable ValueProvider<String> fileSystemPath();

    public abstract @Nullable ValueProvider<String> functionName();

    public abstract @Nullable ValueProvider<Integer> reloadIntervalMinutes();

    /** Builder for {@link TransformTextViaJavascript}. */
    @AutoValue.Builder
    public abstract static class Builder {
      public abstract Builder setFileSystemPath(@Nullable ValueProvider<String> fileSystemPath);

      public abstract Builder setFunctionName(@Nullable ValueProvider<String> functionName);

      public abstract Builder setReloadIntervalMinutes(@Nullable ValueProvider<Integer> value);

      public abstract TransformTextViaJavascript build();
    }

    public static Builder newBuilder() {
      return new AutoValue_JavascriptTextTransformer_TransformTextViaJavascript.Builder();
    }

    @Override
    public PCollection<String> expand(PCollection<String> strings) {
      return strings.apply(
          ParDo.of(
              new DoFn<String, String>() {
                private JavascriptRuntime javascriptRuntime;

                @Setup
                public void setup() {
                  if (fileSystemPath() != null && functionName() != null) {
                    javascriptRuntime =
                        getJavascriptRuntime(
                            fileSystemPath().get(),
                            functionName().get(),
                            reloadIntervalMinutes() != null ? reloadIntervalMinutes().get() : null);
                  }
                }

                @ProcessElement
                public void processElement(ProcessContext c)
                    throws IOException, NoSuchMethodException, ScriptException {
                  String element = c.element();

                  if (javascriptRuntime != null) {
                    element = javascriptRuntime.invoke(element);
                  }

                  if (!Strings.isNullOrEmpty(element)) {
                    c.output(element);
                  }
                }
              }));
    }
  }

  /**
   * The {@link FailsafeJavascriptUdf} class processes user-defined functions is a fail-safe manner
   * by maintaining the original payload post-transformation and outputting to a dead-letter on
   * failure.
   */
  @AutoValue
  public abstract static class FailsafeJavascriptUdf<T>
      extends PTransform<PCollection<FailsafeElement<T, String>>, PCollectionTuple> {
    public abstract @Nullable ValueProvider<String> fileSystemPath();

    public abstract @Nullable ValueProvider<String> functionName();

    public abstract @Nullable ValueProvider<Integer> reloadIntervalMinutes();

    public abstract @Nullable ValueProvider<Boolean> loggingEnabled();

    public abstract TupleTag<FailsafeElement<T, String>> successTag();

    public abstract TupleTag<FailsafeElement<T, String>> failureTag();

    public static <T> Builder<T> newBuilder() {
      return new AutoValue_JavascriptTextTransformer_FailsafeJavascriptUdf.Builder<>();
    }

    private Counter successCounter =
        Metrics.counter(FailsafeJavascriptUdf.class, "udf-transform-success-count");

    private Counter failedCounter =
        Metrics.counter(FailsafeJavascriptUdf.class, "udf-transform-failed-count");

    /** Builder for {@link FailsafeJavascriptUdf}. */
    @AutoValue.Builder
    public abstract static class Builder<T> {
      public abstract Builder<T> setFileSystemPath(@Nullable ValueProvider<String> fileSystemPath);

      public abstract Builder<T> setFunctionName(@Nullable ValueProvider<String> functionName);

      public abstract Builder<T> setReloadIntervalMinutes(ValueProvider<Integer> value);

      public abstract Builder<T> setLoggingEnabled(@Nullable ValueProvider<Boolean> loggingEnabled);

      public abstract Builder<T> setSuccessTag(TupleTag<FailsafeElement<T, String>> successTag);

      public abstract Builder<T> setFailureTag(TupleTag<FailsafeElement<T, String>> failureTag);

      public abstract FailsafeJavascriptUdf<T> build();
    }

    @Override
    public PCollectionTuple expand(PCollection<FailsafeElement<T, String>> elements) {
      return elements.apply(
          "ProcessUdf",
          ParDo.of(
                  new DoFn<FailsafeElement<T, String>, FailsafeElement<T, String>>() {
                    private JavascriptTextTransformer.JavascriptRuntime javascriptRuntime;
                    private boolean loggingEnabled;

                    @Setup
                    public void setup() {
                      if (fileSystemPath() != null && functionName() != null) {
                        javascriptRuntime =
                            getJavascriptRuntime(
                                fileSystemPath().get(),
                                functionName().get(),
                                reloadIntervalMinutes() != null
                                    ? reloadIntervalMinutes().get()
                                    : null);
                      }

                      if (loggingEnabled() != null && loggingEnabled().isAccessible()) {
                        loggingEnabled = loggingEnabled().get();
                      }
                    }

                    @ProcessElement
                    public void processElement(ProcessContext context) {
                      FailsafeElement<T, String> element = context.element();
                      String payloadStr = element.getPayload();

                      try {
                        if (javascriptRuntime != null) {
                          payloadStr = javascriptRuntime.invoke(payloadStr);
                        }

                        if (!Strings.isNullOrEmpty(payloadStr)) {
                          context.output(
                              FailsafeElement.of(element.getOriginalPayload(), payloadStr));
                          successCounter.inc();
                        }

                      } catch (ScriptException | IOException | NoSuchMethodException e) {
                        if (loggingEnabled) {
                          LOG.warn(
                              "Exception occurred while applying UDF '{}' from file path '{}' due"
                                  + " to '{}'",
                              functionName().get(),
                              fileSystemPath().get(),
                              e.getMessage());
                        }
                        context.output(
                            failureTag(),
                            FailsafeElement.of(element)
                                .setErrorMessage(e.getMessage())
                                .setStacktrace(Throwables.getStackTraceAsString(e)));
                        failedCounter.inc();

                      } catch (Throwable e) {
                        // Throwable caught because UDFs can trigger Errors (e.g., StackOverflow)
                        if (loggingEnabled) {
                          LOG.warn(
                              "Unexpected error occurred while applying UDF '{}' from file path '{}' due"
                                  + " to '{}'",
                              functionName().get(),
                              fileSystemPath().get(),
                              e.getMessage());
                        }

                        context.output(
                            failureTag(),
                            FailsafeElement.of(element)
                                .setErrorMessage(e.getMessage())
                                .setStacktrace(Throwables.getStackTraceAsString(e)));
                        failedCounter.inc();
                      }
                    }
                  })
              .withOutputTags(successTag(), TupleTagList.of(failureTag())));
    }
  }

  /**
   * Retrieves a {@link JavascriptRuntime} configured to invoke the specified function within the
   * script. If either the fileSystemPath or functionName is null or empty, this method will return
   * null indicating that a runtime was unable to be created within the given parameters.
   *
   * @param fileSystemPath The file path to the JavaScript file to execute.
   * @param functionName The function name which will be invoked within the JavaScript script.
   * @param reloadIntervalMinutes The interval to check for function changes.
   * @return The {@link JavascriptRuntime} instance.
   */
  private static JavascriptRuntime getJavascriptRuntime(
      String fileSystemPath, String functionName, Integer reloadIntervalMinutes) {
    JavascriptRuntime javascriptRuntime = null;

    if (!Strings.isNullOrEmpty(fileSystemPath) && !Strings.isNullOrEmpty(functionName)) {
      javascriptRuntime =
          JavascriptRuntime.newBuilder()
              .setFunctionName(functionName)
              .setFileSystemPath(fileSystemPath)
              .setReloadIntervalMinutes(reloadIntervalMinutes)
              .build();
    }

    return javascriptRuntime;
  }
}<|MERGE_RESOLUTION|>--- conflicted
+++ resolved
@@ -78,12 +78,8 @@
         optional = true,
         description = "JavaScript UDF path in Cloud Storage",
         helpText =
-<<<<<<< HEAD
-            "The Cloud Storage URI of the `.js` file that defines the JavaScript user-defined function (UDF) you want to use. For example, `gs://my-bucket/my-udfs/my_file.js`.")
-=======
             "The Cloud Storage URI of the .js file that defines the JavaScript user-defined function "
                 + "(UDF) to use. For example, `gs://my-bucket/my-udfs/my_file.js`.")
->>>>>>> 3a154b6a
     ValueProvider<String> getJavascriptTextTransformGcsPath();
 
     void setJavascriptTextTransformGcsPath(ValueProvider<String> javascriptTextTransformGcsPath);
@@ -94,15 +90,10 @@
         regexes = {"[a-zA-Z0-9_]+"},
         description = "JavaScript UDF name",
         helpText =
-<<<<<<< HEAD
-            "The name of the JavaScript user-defined function (UDF) that you want to use. For example, if your JavaScript function code is `myTransform(inJson) { /*...do stuff...*/ }`, then the function name is `myTransform`. For sample JavaScript UDFs, see UDF Examples (https://github.com/GoogleCloudPlatform/DataflowTemplates#udf-examples)",
-        example = "transform_udf1")
-=======
             "The name of the JavaScript user-defined function (UDF) to use. For example, if your "
                 + "JavaScript function code is `myTransform(inJson) { /*...do stuff...*/ }`, then the function name "
                 + "is `myTransform`. For sample JavaScript UDFs, see "
                 + "UDF Examples (https://github.com/GoogleCloudPlatform/DataflowTemplates#udf-examples).")
->>>>>>> 3a154b6a
     ValueProvider<String> getJavascriptTextTransformFunctionName();
 
     void setJavascriptTextTransformFunctionName(
